(************************************************************************)
(*         *   The Coq Proof Assistant / The Coq Development Team       *)
(*  v      *   INRIA, CNRS and contributors - Copyright 1999-2018       *)
(* <O___,, *       (see CREDITS file for the list of authors)           *)
(*   \VV/  **************************************************************)
(*    //   *    This file is distributed under the terms of the         *)
(*         *     GNU Lesser General Public License Version 2.1          *)
(*         *     (see LICENSE file for the text of the license)         *)
(************************************************************************)

(** This file features facilities to generate fresh names. *)

open Names
open Environ
open Evd
open EConstr

(*********************************************************************
   Conventional default names *)

val default_prop_ident : Id.t          (* "H" *)
val default_small_ident : Id.t         (* "H" *)
val default_type_ident : Id.t          (* "X" *)
val default_non_dependent_ident : Id.t (* "H" *)
val default_dependent_ident : Id.t     (* "x" *)

(*********************************************************************
   Generating "intuitive" names from their type *)

val lowercase_first_char : Id.t -> string
val sort_hdchar : Sorts.t -> string
val hdchar : env -> evar_map -> types -> string
val id_of_name_using_hdchar : env -> evar_map -> types -> Name.t -> Id.t
val named_hd : env -> evar_map -> types -> Name.t -> Name.t
val head_name : evar_map -> types -> Id.t option

val mkProd_name : env -> evar_map -> Name.t * types * types -> types
val mkLambda_name : env -> evar_map -> Name.t * types * constr -> constr

(** Deprecated synonyms of [mkProd_name] and [mkLambda_name] *)
val prod_name : env -> evar_map -> Name.t * types * types -> types
val lambda_name : env -> evar_map -> Name.t * types * constr -> constr

val prod_create : env -> evar_map -> types * types -> constr
val lambda_create : env -> evar_map -> types * constr -> constr
val name_assumption : env -> evar_map -> rel_declaration -> rel_declaration
val name_context : env -> evar_map -> rel_context -> rel_context

val mkProd_or_LetIn_name : env -> evar_map -> types -> rel_declaration -> types
val mkLambda_or_LetIn_name : env -> evar_map -> constr -> rel_declaration -> constr
val it_mkProd_or_LetIn_name   : env -> evar_map -> types -> rel_context -> types
val it_mkLambda_or_LetIn_name : env -> evar_map -> constr -> rel_context -> constr

(*********************************************************************
   Fresh names *)

(** Avoid clashing with a name satisfying some predicate *)
val next_ident_away_from : Id.t -> (Id.t -> bool) -> Id.t

(** [next_ident_away original_id unwanted_ids] returns a new identifier as close as possible
    to the [original_id] while avoiding all [unwanted_ids].

    In particular:
    {ul {- if [original_id] does not appear in the list of [unwanted_ids], then [original_id] is returned.}
        {- if [original_id] appears in the list of [unwanted_ids],
           then this function returns a new id that:
           {ul {- has the same {i root} as the [original_id],}
               {- does not occur in the list of [unwanted_ids],}
               {- has the smallest possible {i subscript}.}}}}

    where by {i subscript} of some identifier we mean last part of it that is composed
    only from (decimal) digits and by {i root} of some identifier we mean
    the whole identifier except for the {i subscript}.

    E.g. if we take [foo42], then [42] is the {i subscript}, and [foo] is the root. *)
val next_ident_away : Id.t -> Id.Set.t -> Id.t

(** Avoid clashing with a name already used in current module *)
val next_ident_away_in_goal : Id.t -> Id.Set.t -> Id.t

(** Avoid clashing with a name already used in current module 
   but tolerate overwriting section variables, as in goals *)
val next_global_ident_away : Id.t -> Id.Set.t -> Id.t

(** Default is [default_non_dependent_ident] *)
val next_name_away  : Name.t -> Id.Set.t -> Id.t

val next_name_away_with_default : string -> Name.t -> Id.Set.t -> Id.t

val next_name_away_with_default_using_types : string -> Name.t ->
  Id.Set.t -> types -> Id.t

val set_reserved_typed_name : (types -> Name.t) -> unit

(*********************************************************************
   Making name distinct for displaying *)

type renaming_flags =
  | RenamingForCasesPattern of (Name.t list * constr) (** avoid only global constructors *)
  | RenamingForGoal (** avoid all globals (as in intro) *)
  | RenamingElsewhereFor of (Name.t list * constr)

val make_all_name_different : env -> evar_map -> env

val compute_displayed_name_in :
  evar_map -> renaming_flags -> Id.Set.t -> Name.t -> constr -> Name.t * Id.Set.t
val compute_and_force_displayed_name_in :
  evar_map -> renaming_flags -> Id.Set.t -> Name.t -> constr -> Name.t * Id.Set.t
val compute_displayed_let_name_in :
  evar_map -> renaming_flags -> Id.Set.t -> Name.t -> 'a -> Name.t * Id.Set.t
val rename_bound_vars_as_displayed :
  evar_map -> Id.Set.t -> Name.t list -> types -> types

(* Generic function expecting a "not occurn" function *)
val compute_displayed_name_in_gen :
  (evar_map -> int -> 'a -> bool) ->
<<<<<<< HEAD
  evar_map -> Id.Set.t -> Name.t -> 'a -> Name.t * Id.Set.t

(**********************************************************************)
(* Naming strategy for arguments in Prop when eliminating inductive types *)

val use_h_based_elimination_names : unit -> bool

(**********************************************************************)

val set_mangle_names_mode : Id.t -> unit
(** Turn on mangled names mode and with the given prefix.
    @raise UserError if the argument is invalid as an identifier. *)
=======
  evar_map -> Id.Set.t -> Name.t -> 'a -> Name.t * Id.Set.t
>>>>>>> 34babfdb
<|MERGE_RESOLUTION|>--- conflicted
+++ resolved
@@ -114,19 +114,8 @@
 (* Generic function expecting a "not occurn" function *)
 val compute_displayed_name_in_gen :
   (evar_map -> int -> 'a -> bool) ->
-<<<<<<< HEAD
   evar_map -> Id.Set.t -> Name.t -> 'a -> Name.t * Id.Set.t
-
-(**********************************************************************)
-(* Naming strategy for arguments in Prop when eliminating inductive types *)
-
-val use_h_based_elimination_names : unit -> bool
-
-(**********************************************************************)
 
 val set_mangle_names_mode : Id.t -> unit
 (** Turn on mangled names mode and with the given prefix.
-    @raise UserError if the argument is invalid as an identifier. *)
-=======
-  evar_map -> Id.Set.t -> Name.t -> 'a -> Name.t * Id.Set.t
->>>>>>> 34babfdb
+    @raise UserError if the argument is invalid as an identifier. *)