--- conflicted
+++ resolved
@@ -73,13 +73,9 @@
     ::"-w"::"a"
     ::include_dirs
     @ ["-impl"; ml_filename] in
-<<<<<<< HEAD
   if !Flags.debug then Pp.msg_debug (Pp.str (ocamlfind () ^ " " ^ (String.concat " " args)));
-  try CUnix.sys_command (ocamlfind ()) args = Unix.WEXITED 0, link_filename
-=======
-  if !Flags.debug then Pp.msg_debug (Pp.str (compiler_name ^ " " ^ (String.concat " " args)));
   try
-    let res = CUnix.sys_command compiler_name args in
+    let res = CUnix.sys_command (ocamlfind ()) args in
     let res = match res with
       | Unix.WEXITED 0 -> true
       | Unix.WEXITED n ->
@@ -89,7 +85,6 @@
       | Unix.WSTOPPED n ->
          Pp.(msg_warning (str "command stopped by signal " ++ int n)); false in
     res, link_filename
->>>>>>> 245affff
   with Unix.Unix_error (e,_,_) ->
     Pp.(msg_warning (str (Unix.error_message e)));
     false, link_filename
