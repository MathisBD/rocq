(************************************************************************)
(*  v      *   The Coq Proof Assistant  /  The Coq Development Team     *)
(* <O___,, *   INRIA - CNRS - LIX - LRI - PPS - Copyright 1999-2016     *)
(*   \VV/  **************************************************************)
(*    //   *      This file is distributed under the terms of the       *)
(*         *       GNU Lesser General Public License Version 2.1        *)
(************************************************************************)

open Pp
open Util
open CErrors
open Names
open Vars
open Term
open Environ
open Mod_subst
open Globnames
open Libobject
open Namegen
open Libnames
open Smartlocate
open Misctypes
open Tactypes
open Evd
open Termops
open Inductiveops
open Typing
open Decl_kinds
open Pattern
open Patternops
open Clenv
open Pfedit
open Tacred
open Printer
open Vernacexpr
open Sigma.Notations

module NamedDecl = Context.Named.Declaration

(****************************************)
(* General functions                    *)
(****************************************)

type debug = Debug | Info | Off

exception Bound

let head_constr_bound t =
  let t = strip_outer_cast t in
  let _,ccl = decompose_prod_assum t in
  let hd,args = decompose_app ccl in
  match kind_of_term hd with
    | Const _ | Ind _ | Construct _ | Var _ -> hd
    | Proj (p, _) -> mkConst (Projection.constant p)
    | _ -> raise Bound

let head_constr c =
  try head_constr_bound c with Bound -> error "Bound head variable."

let decompose_app_bound t =
  let t = strip_outer_cast t in
  let _,ccl = decompose_prod_assum t in
  let hd,args = decompose_app_vect ccl in
  match kind_of_term hd with
    | Const (c,u) -> ConstRef c, args
    | Ind (i,u) -> IndRef i, args
    | Construct (c,u) -> ConstructRef c, args
    | Var id -> VarRef id, args
    | Proj (p, c) -> ConstRef (Projection.constant p), Array.cons c args
    | _ -> raise Bound

(** Compute the set of section variables that remain in the named context.
    Starts from the top to the bottom of the context, stops at the first
    different declaration between the named hyps and the section context. *)
let secvars_of_hyps hyps =
  let secctx = Global.named_context () in
  let open Context.Named.Declaration in
  let pred, all =
    List.fold_left (fun (pred,all) decl ->
        try let _ = Context.Named.lookup (get_id decl) hyps in
          (* Approximation, it might be an hypothesis reintroduced with same name and unconvertible types,
             we must allow it currently, as comparing the declarations for syntactic equality is too
             strong a check (e.g. an unfold in a section variable would make it unusable). *)
          (Id.Pred.add (get_id decl) pred, all)
        with Not_found -> (pred, false))
      (Id.Pred.empty,true) secctx
  in
  if all then Id.Pred.full (* If the whole section context is available *)
  else pred

let empty_hint_info =
  let open Vernacexpr in
  { hint_priority = None; hint_pattern = None }

(************************************************************************)
(*           The Type of Constructions Autotactic Hints                 *)
(************************************************************************)

type 'a hint_ast =
  | Res_pf     of 'a (* Hint Apply *)
  | ERes_pf    of 'a (* Hint EApply *)
  | Give_exact of 'a
  | Res_pf_THEN_trivial_fail of 'a (* Hint Immediate *)
  | Unfold_nth of evaluable_global_reference       (* Hint Unfold *)
  | Extern     of Genarg.glob_generic_argument (* Hint Extern *)

type hints_path_atom = 
  | PathHints of global_reference list
  | PathAny

type hints_path =
  | PathAtom of hints_path_atom
  | PathStar of hints_path
  | PathSeq of hints_path * hints_path
  | PathOr of hints_path * hints_path
  | PathEmpty
  | PathEpsilon

type hint_term =
  | IsGlobRef of global_reference
  | IsConstr of constr * Univ.universe_context_set

type 'a with_uid = {
  obj : 'a;
  uid : KerName.t;
}

type raw_hint = constr * types * Univ.universe_context_set

type hint = (raw_hint * clausenv) hint_ast with_uid

type 'a with_metadata = {
  pri     : int;            (* A number lower is higher priority *)
  poly    : polymorphic;    (** Is the hint polymorpic and hence should be refreshed at each application *)
  pat     : constr_pattern option; (* A pattern for the concl of the Goal *)
  name    : hints_path_atom; (* A potential name to refer to the hint *)
  db : string option; (** The database from which the hint comes *)
  secvars : Id.Pred.t; (* The set of section variables the hint depends on *)
  code    : 'a;     (* the tactic to apply when the concl matches pat *)
}

type full_hint = hint with_metadata

type hint_entry = global_reference option * 
  raw_hint hint_ast with_uid with_metadata

type import_level = [ `LAX | `WARN | `STRICT ]

let warn_hint : import_level ref = ref `LAX
let read_warn_hint () = match !warn_hint with
| `LAX -> "Lax"
| `WARN -> "Warn"
| `STRICT -> "Strict"

let write_warn_hint = function
| "Lax" -> warn_hint := `LAX
| "Warn" -> warn_hint := `WARN
| "Strict" -> warn_hint := `STRICT
| _ -> error "Only the following flags are accepted: Lax, Warn, Strict."

let _ =
  Goptions.declare_string_option
    { Goptions.optsync  = true;
      Goptions.optdepr  = false;
      Goptions.optname  = "behavior of non-imported hints";
      Goptions.optkey   = ["Loose"; "Hint"; "Behavior"];
      Goptions.optread  = read_warn_hint;
      Goptions.optwrite = write_warn_hint;
    }

let fresh_key =
  let id = Summary.ref ~name:"HINT-COUNTER" 0 in
  fun () ->
    let cur = incr id; !id in
    let lbl = Id.of_string ("_" ^ string_of_int cur) in
    let kn = Lib.make_kn lbl in
    let (mp, dir, _) = KerName.repr kn in
    (** We embed the full path of the kernel name in the label so that the
        identifier should be unique. This ensures that including two modules
        together won't confuse the corresponding labels. *)
    let lbl = Id.of_string_soft (Printf.sprintf "%s#%s#%i"
      (ModPath.to_string mp) (DirPath.to_string dir) cur)
    in
    KerName.make mp dir (Label.of_id lbl)

let pri_order_int (id1, {pri=pri1}) (id2, {pri=pri2}) =
  let d = pri1 - pri2 in
    if Int.equal d 0 then id2 - id1
    else d

let pri_order t1 t2 = pri_order_int t1 t2 <= 0

(* Nov 98 -- Papageno *)
(* Les Hints sont ré-organisés en plusieurs databases.

  La table impérative "searchtable", de type "hint_db_table",
   associe une database (hint_db) à chaque nom.

  Une hint_db est une table d'association fonctionelle constr -> search_entry
  Le constr correspond à la constante de tête de la conclusion.

  Une search_entry est un triplet comprenant :
     - la liste des tactiques qui n'ont pas de pattern associé
     - la liste des tactiques qui ont un pattern
     - un discrimination net borné (Btermdn.t) constitué de tous les
       patterns de la seconde liste de tactiques *)

type stored_data = int * full_hint
    (* First component is the index of insertion in the table, to keep most recent first semantics. *)

module Bounded_net = Btermdn.Make(struct
				    type t = stored_data
				    let compare = pri_order_int
				  end)

type search_entry = {
  sentry_nopat : stored_data list;
  sentry_pat : stored_data list;
  sentry_bnet : Bounded_net.t;
  sentry_mode : hint_mode array list;
}

let empty_se = {
  sentry_nopat = [];
  sentry_pat = [];
  sentry_bnet = Bounded_net.empty;
  sentry_mode = [];
}

let eq_pri_auto_tactic (_, x) (_, y) = KerName.equal x.code.uid y.code.uid

let add_tac pat t st se =
  match pat with
  | None -> 
    if List.exists (eq_pri_auto_tactic t) se.sentry_nopat then se
    else { se with sentry_nopat = List.insert pri_order t se.sentry_nopat }
  | Some pat -> 
    if List.exists (eq_pri_auto_tactic t) se.sentry_pat then se
    else { se with
        sentry_pat = List.insert pri_order t se.sentry_pat;
        sentry_bnet = Bounded_net.add st se.sentry_bnet (pat, t); }

let rebuild_dn st se =
  let dn' = 
    List.fold_left 
      (fun dn (id, t) -> Bounded_net.add (Some st) dn (Option.get t.pat, (id, t)))
      Bounded_net.empty se.sentry_pat
  in
  { se with sentry_bnet = dn' }

let lookup_tacs concl st se =
  let l'  = Bounded_net.lookup st se.sentry_bnet concl in
  let sl' = List.stable_sort pri_order_int l' in
  List.merge pri_order_int se.sentry_nopat sl'

module Constr_map = Map.Make(RefOrdered)

let is_transparent_gr (ids, csts) = function
  | VarRef id -> Id.Pred.mem id ids
  | ConstRef cst -> Cpred.mem cst csts
  | IndRef _ | ConstructRef _ -> false

let strip_params env c = 
  match kind_of_term c with
  | App (f, args) -> 
    (match kind_of_term f with
    | Const (p,_) ->
      let cb = lookup_constant p env in
	(match cb.Declarations.const_proj with
	| Some pb -> 
	  let n = pb.Declarations.proj_npars in
	    if Array.length args > n then
	      mkApp (mkProj (Projection.make p false, args.(n)), 
		     Array.sub args (n+1) (Array.length args - (n + 1)))
	    else c
	| None -> c)
    | _ -> c)
  | _ -> c

let instantiate_hint env sigma p =
  let mk_clenv (c, cty, ctx) =
    let sigma = Evd.merge_context_set univ_flexible sigma ctx in
    let cl = mk_clenv_from_env env sigma None (c,cty) in 
      {cl with templval = 
	  { cl.templval with rebus = strip_params env cl.templval.rebus };
	env = empty_env}
  in
  let code = match p.code.obj with
    | Res_pf c -> Res_pf (c, mk_clenv c)
    | ERes_pf c -> ERes_pf (c, mk_clenv c)
    | Res_pf_THEN_trivial_fail c ->
      Res_pf_THEN_trivial_fail (c, mk_clenv c)
    | Give_exact c -> Give_exact (c, mk_clenv c)
    | Unfold_nth e -> Unfold_nth e
    | Extern t -> Extern t
  in
  { p with code = { p.code with obj = code } }

let hints_path_atom_eq h1 h2 = match h1, h2 with
| PathHints l1, PathHints l2 -> List.equal eq_gr l1 l2
| PathAny, PathAny -> true
| _ -> false

let rec hints_path_eq h1 h2 = match h1, h2 with
| PathAtom h1, PathAtom h2 -> hints_path_atom_eq h1 h2
| PathStar h1, PathStar h2 -> hints_path_eq h1 h2
| PathSeq (l1, r1), PathSeq (l2, r2) ->
  hints_path_eq l1 l2 && hints_path_eq r1 r2
| PathOr (l1, r1), PathOr (l2, r2) ->
  hints_path_eq l1 l2 && hints_path_eq r1 r2
| PathEmpty, PathEmpty -> true
| PathEpsilon, PathEpsilon -> true
| _ -> false

let path_matches hp hints =
  let rec aux hp hints k =
    match hp, hints with
    | PathAtom _, [] -> false
    | PathAtom PathAny, (_ :: hints') -> k hints'
    | PathAtom p, (h :: hints') -> 
      if hints_path_atom_eq p h then k hints' else false
    | PathStar hp', hints -> 
      k hints || aux hp' hints (fun hints' -> aux hp hints' k)
    | PathSeq (hp, hp'), hints -> 
      aux hp hints (fun hints' -> aux hp' hints' k)
    | PathOr (hp, hp'), hints ->
      aux hp hints k || aux hp' hints k
    | PathEmpty, _ -> false
    | PathEpsilon, hints -> k hints
  in aux hp hints (fun hints' -> true)

let rec matches_epsilon = function
  | PathAtom _ -> false
  | PathStar _ -> true
  | PathSeq (p, p') -> matches_epsilon p && matches_epsilon p'
  | PathOr (p, p') -> matches_epsilon p || matches_epsilon p'
  | PathEmpty -> false
  | PathEpsilon -> true

let rec is_empty = function
  | PathAtom _ -> false
  | PathStar _ -> false
  | PathSeq (p, p') -> is_empty p || is_empty p'
  | PathOr (p, p') -> matches_epsilon p && matches_epsilon p'
  | PathEmpty -> true
  | PathEpsilon -> false

let path_seq p p' =
  match p, p' with
  | PathEpsilon, p' -> p'
  | p, PathEpsilon -> p
  | p, p' -> PathSeq (p, p')
                    
let rec path_derivate hp hint =
  let rec derivate_atoms hints hints' =
    match hints, hints' with
    | gr :: grs, gr' :: grs' when eq_gr gr gr' -> derivate_atoms grs grs'
    | [], [] -> PathEpsilon
    | [], hints -> PathEmpty
    | grs, [] -> PathAtom (PathHints grs)
    | _, _ -> PathEmpty
  in
  match hp with
  | PathAtom PathAny -> PathEpsilon
  | PathAtom (PathHints grs) -> 
     (match grs, hint with
      | h :: _, PathAny -> PathEmpty
      | hints, PathHints hints' -> derivate_atoms hints hints'
      | _, _ -> assert false)
  | PathStar p -> if path_matches p [hint] then hp else PathEpsilon
  | PathSeq (hp, hp') ->
     let hpder = path_derivate hp hint in
     if matches_epsilon hp then 
       PathOr (path_seq hpder hp', path_derivate hp' hint)
     else if is_empty hpder then PathEmpty 
     else path_seq hpder hp'
  | PathOr (hp, hp') ->
     PathOr (path_derivate hp hint, path_derivate hp' hint)
  | PathEmpty -> PathEmpty
  | PathEpsilon -> PathEmpty

let rec normalize_path h =
  match h with
  | PathStar PathEpsilon -> PathEpsilon
  | PathSeq (PathEmpty, _) | PathSeq (_, PathEmpty) -> PathEmpty
  | PathSeq (PathEpsilon, p) | PathSeq (p, PathEpsilon) -> normalize_path p
  | PathOr (PathEmpty, p) | PathOr (p, PathEmpty) -> normalize_path p
  | PathOr (p, q) -> 
    let p', q' = normalize_path p, normalize_path q in
      if hints_path_eq p p' && hints_path_eq q q' then h
      else normalize_path (PathOr (p', q'))
  | PathSeq (p, q) -> 
    let p', q' = normalize_path p, normalize_path q in
      if hints_path_eq p p' && hints_path_eq q q' then h
      else normalize_path (PathSeq (p', q'))
  | _ -> h

let path_derivate hp hint = normalize_path (path_derivate hp hint)

let pp_hints_path_atom a =
  match a with
  | PathAny -> str"_"
  | PathHints grs -> pr_sequence pr_global grs
					   
let rec pp_hints_path = function
  | PathAtom pa -> pp_hints_path_atom pa
  | PathStar (PathAtom PathAny) -> str"_*"
  | PathStar p -> str "(" ++ pp_hints_path p ++ str")*"
  | PathSeq (p, p') -> pp_hints_path p ++ spc () ++ pp_hints_path p'
  | PathOr (p, p') -> 
     str "(" ++ pp_hints_path p ++ spc () ++ str"|" ++ cut () ++ spc () ++
       pp_hints_path p' ++ str ")"
  | PathEmpty -> str"emp"
  | PathEpsilon -> str"eps"

let subst_path_atom subst p =
  match p with
  | PathAny -> p
  | PathHints grs ->
    let gr' gr = fst (subst_global subst gr) in
    let grs' = List.smartmap gr' grs in
      if grs' == grs then p else PathHints grs'

let rec subst_hints_path subst hp =
  match hp with
  | PathAtom p ->
    let p' = subst_path_atom subst p in
      if p' == p then hp else PathAtom p'
  | PathStar p -> let p' = subst_hints_path subst p in
      if p' == p then hp else PathStar p'
  | PathSeq (p, q) ->
    let p' = subst_hints_path subst p in
    let q' = subst_hints_path subst q in
      if p' == p && q' == q then hp else PathSeq (p', q')
  | PathOr (p, q) ->
    let p' = subst_hints_path subst p in
    let q' = subst_hints_path subst q in
      if p' == p && q' == q then hp else PathOr (p', q')
  | _ -> hp

type hint_db_name = string

module Hint_db :
sig
type t
val empty : ?name:hint_db_name -> transparent_state -> bool -> t
val find : global_reference -> t -> search_entry
val map_none : secvars:Id.Pred.t -> t -> full_hint list
val map_all : secvars:Id.Pred.t -> global_reference -> t -> full_hint list
val map_existential : secvars:Id.Pred.t ->
		      (global_reference * constr array) -> constr -> t -> full_hint list
val map_eauto : secvars:Id.Pred.t ->
		(global_reference * constr array) -> constr -> t -> full_hint list
val map_auto : secvars:Id.Pred.t ->
	       (global_reference * constr array) -> constr -> t -> full_hint list
val add_one : env -> evar_map -> hint_entry -> t -> t
val add_list : env -> evar_map -> hint_entry list -> t -> t
val remove_one : global_reference -> t -> t
val remove_list : global_reference list -> t -> t
val iter : (global_reference option -> hint_mode array list -> full_hint list -> unit) -> t -> unit
val use_dn : t -> bool
val transparent_state : t -> transparent_state
val set_transparent_state : t -> transparent_state -> t
val add_cut : hints_path -> t -> t
val add_mode : global_reference -> hint_mode array -> t -> t
val cut : t -> hints_path
val unfolds : t -> Id.Set.t * Cset.t
val fold : (global_reference option -> hint_mode array list -> full_hint list -> 'a -> 'a) ->
  t -> 'a -> 'a

end =
struct

  type t = {
    hintdb_state : Names.transparent_state;
    hintdb_cut : hints_path;
    hintdb_unfolds : Id.Set.t * Cset.t;
    hintdb_max_id : int;
    use_dn : bool;
    hintdb_map : search_entry Constr_map.t;
    (* A list of unindexed entries starting with an unfoldable constant
       or with no associated pattern. *)
    hintdb_nopat : (global_reference option * stored_data) list;
    hintdb_name : string option;
  }

  let next_hint_id db =
    let h = db.hintdb_max_id in
    { db with hintdb_max_id = succ db.hintdb_max_id }, h

  let empty ?name st use_dn = { hintdb_state = st;
			  hintdb_cut = PathEmpty;
			  hintdb_unfolds = (Id.Set.empty, Cset.empty);
			  hintdb_max_id = 0;
			  use_dn = use_dn;
			  hintdb_map = Constr_map.empty;
			  hintdb_nopat = [];
			  hintdb_name = name; }

  let find key db =
    try Constr_map.find key db.hintdb_map
    with Not_found -> empty_se
 
  let realize_tac secvars (id,tac) =
    if Id.Pred.subset tac.secvars secvars then Some tac
    else
      (** Warn about no longer typable hint? *)
      None

  let match_mode m arg =
    match m with
    | ModeInput -> not (occur_existential arg)
    | ModeNoHeadEvar ->
       Evarutil.(try ignore(head_evar arg); false
                 with NoHeadEvar -> true)
    | ModeOutput -> true
                               
  let matches_mode args mode =
    Array.length mode == Array.length args &&
      Array.for_all2 match_mode mode args
      
  let matches_modes args modes =
    if List.is_empty modes then true
    else List.exists (matches_mode args) modes

  let merge_entry secvars db nopat pat =
    let h = List.sort pri_order_int (List.map snd db.hintdb_nopat) in
    let h = List.merge pri_order_int h nopat in
    let h = List.merge pri_order_int h pat in
    List.map_filter (realize_tac secvars) h

  let map_none ~secvars db =
    merge_entry secvars db [] []

  let map_all ~secvars k db =
    let se = find k db in
    merge_entry secvars db se.sentry_nopat se.sentry_pat
	
  (** Precondition: concl has no existentials *)
  let map_auto ~secvars (k,args) concl db =
    let se = find k db in
    let st = if db.use_dn then  (Some db.hintdb_state) else None in
    let pat = lookup_tacs concl st se in
    merge_entry secvars db [] pat

  let map_existential ~secvars (k,args) concl db =
    let se = find k db in
      if matches_modes args se.sentry_mode then
        merge_entry secvars db se.sentry_nopat se.sentry_pat
      else merge_entry secvars db [] []

  (* [c] contains an existential *)
  let map_eauto ~secvars (k,args) concl db =
    let se = find k db in
      if matches_modes args se.sentry_mode then
        let st = if db.use_dn then Some db.hintdb_state else None in
        let pat = lookup_tacs concl st se in
        merge_entry secvars db [] pat
      else merge_entry secvars db [] []

  let is_exact = function
    | Give_exact _ -> true
    | _ -> false

  let is_unfold = function
    | Unfold_nth _ -> true
    | _ -> false

  let addkv gr id v db =
    let idv = id, { v with db = db.hintdb_name } in
    let k = match gr with
      | Some gr -> if db.use_dn && is_transparent_gr db.hintdb_state gr &&
	  is_unfold v.code.obj then None else Some gr
      | None -> None
    in
    let dnst = if db.use_dn then Some db.hintdb_state else None in
    let pat = if not db.use_dn && is_exact v.code.obj then None else v.pat in
      match k with
      | None ->
          let is_present (_, (_, v')) = KerName.equal v.code.uid v'.code.uid in
	  if not (List.exists is_present db.hintdb_nopat) then
	    (** FIXME *)
	    { db with hintdb_nopat = (gr,idv) :: db.hintdb_nopat }
	  else db
      | Some gr ->
	  let oval = find gr db in
	    { db with hintdb_map = Constr_map.add gr (add_tac pat idv dnst oval) db.hintdb_map }

  let rebuild_db st' db =
    let db' =
      { db with hintdb_map = Constr_map.map (rebuild_dn st') db.hintdb_map;
	hintdb_state = st'; hintdb_nopat = [] }
    in
      List.fold_left (fun db (gr,(id,v)) -> addkv gr id v db) db' db.hintdb_nopat

  let add_one env sigma (k, v) db =
    let v = instantiate_hint env sigma v in
    let st',db,rebuild =
      match v.code.obj with
      | Unfold_nth egr ->
	  let addunf (ids,csts) (ids',csts') =
	    match egr with
	    | EvalVarRef id -> (Id.Pred.add id ids, csts), (Id.Set.add id ids', csts')
	    | EvalConstRef cst -> (ids, Cpred.add cst csts), (ids', Cset.add cst csts')
	  in 
	  let state, unfs = addunf db.hintdb_state db.hintdb_unfolds in
	    state, { db with hintdb_unfolds = unfs }, true
      | _ -> db.hintdb_state, db, false
    in
    let db = if db.use_dn && rebuild then rebuild_db st' db else db in
    let db, id = next_hint_id db in
    addkv k id v db

  let add_list env sigma l db = List.fold_left (fun db k -> add_one env sigma k db) db l

  let remove_sdl p sdl = List.smartfilter p sdl 

  let remove_he st p se =
    let sl1' = remove_sdl p se.sentry_nopat in
    let sl2' = remove_sdl p se.sentry_pat in
    if sl1' == se.sentry_nopat && sl2' == se.sentry_pat then se
    else rebuild_dn st { se with sentry_nopat = sl1'; sentry_pat = sl2' }

  let remove_list grs db =
    let filter (_, h) =
      match h.name with PathHints [gr] -> not (List.mem_f eq_gr gr grs) | _ -> true in
    let hintmap = Constr_map.map (remove_he db.hintdb_state filter) db.hintdb_map in
    let hintnopat = List.smartfilter (fun (ge, sd) -> filter sd) db.hintdb_nopat in
      { db with hintdb_map = hintmap; hintdb_nopat = hintnopat }

  let remove_one gr db = remove_list [gr] db

  let get_entry se =
    let h = List.merge pri_order_int se.sentry_nopat se.sentry_pat in
    List.map snd h

  let iter f db =
    let iter_se k se = f (Some k) se.sentry_mode (get_entry se) in
    f None [] (List.map (fun x -> snd (snd x)) db.hintdb_nopat);
    Constr_map.iter iter_se db.hintdb_map

  let fold f db accu =
    let accu = f None [] (List.map (fun x -> snd (snd x)) db.hintdb_nopat) accu in
    Constr_map.fold (fun k se -> f (Some k) se.sentry_mode (get_entry se)) db.hintdb_map accu

  let transparent_state db = db.hintdb_state

  let set_transparent_state db st =
    if db.use_dn then rebuild_db st db
    else { db with hintdb_state = st }

  let add_cut path db =
    { db with hintdb_cut = normalize_path (PathOr (db.hintdb_cut, path)) }

  let add_mode gr m db =
    let se = find gr db in
    let se = { se with sentry_mode = m :: se.sentry_mode } in
    { db with hintdb_map = Constr_map.add gr se db.hintdb_map }

  let cut db = db.hintdb_cut

  let unfolds db = db.hintdb_unfolds

  let use_dn db = db.use_dn

end

module Hintdbmap = String.Map

type hint_db = Hint_db.t

type hint_db_table = hint_db Hintdbmap.t ref

(** Initially created hint databases, for typeclasses and rewrite *)

let typeclasses_db = "typeclass_instances"
let rewrite_db = "rewrite"

let auto_init_db =
  Hintdbmap.add typeclasses_db (Hint_db.empty full_transparent_state true)
    (Hintdbmap.add rewrite_db (Hint_db.empty cst_full_transparent_state true)
       Hintdbmap.empty)

let searchtable : hint_db_table = ref auto_init_db
let statustable = ref KNmap.empty

let searchtable_map name =
  Hintdbmap.find name !searchtable
let searchtable_add (name,db) =
  searchtable := Hintdbmap.add name db !searchtable
let current_db_names () = Hintdbmap.domain !searchtable
let current_db () = Hintdbmap.bindings !searchtable

let current_pure_db () = List.map snd (current_db ())

let error_no_such_hint_database x =
  user_err ~hdr:"Hints" (str "No such Hint database: " ++ str x ++ str ".")

(**************************************************************************)
(*                       Definition of the summary                        *)
(**************************************************************************)

let hints_init : (unit -> unit) ref = ref (fun () -> ())
let add_hints_init f =
  let init = !hints_init in
  hints_init := (fun () -> init (); f ())

let init     () =
  searchtable := auto_init_db; statustable := KNmap.empty; !hints_init ()
let freeze   _ = (!searchtable, !statustable)
let unfreeze (fs, st) = searchtable := fs; statustable := st

let _ = Summary.declare_summary "search"
	  { Summary.freeze_function   = freeze;
	    Summary.unfreeze_function = unfreeze;
	    Summary.init_function     = init }

(**************************************************************************)
(*             Auxiliary functions to prepare AUTOHINT objects            *)
(**************************************************************************)

let rec nb_hyp c = match kind_of_term c with
  | Prod(_,_,c2) -> if noccurn 1 c2 then 1+(nb_hyp c2) else nb_hyp c2
  | _ -> 0

(* adding and removing tactics in the search table *)

let try_head_pattern c =
  try head_pattern_bound c
  with BoundPattern -> error "Bound head variable."

let with_uid c = { obj = c; uid = fresh_key () }

let secvars_of_idset s =
  Id.Set.fold (fun id p ->
      if is_section_variable id then
        Id.Pred.add id p
      else p) s Id.Pred.empty

let secvars_of_constr env c =
  secvars_of_idset (global_vars_set env c)

let secvars_of_global env gr =
  secvars_of_idset (vars_of_global_reference env gr)

let make_exact_entry env sigma info poly ?(name=PathAny) (c, cty, ctx) =
  let secvars = secvars_of_constr env c in
  let cty = strip_outer_cast cty in
    match kind_of_term cty with
    | Prod _ -> failwith "make_exact_entry"
    | _ ->
	let pat = Patternops.pattern_of_constr env sigma cty in
	let hd =
	  try head_pattern_bound pat
	  with BoundPattern -> failwith "make_exact_entry"
	in
	let pri = match info.hint_priority with None -> 0 | Some p -> p in
	let pat = match info.hint_pattern with
	| Some pat -> snd pat
	| None -> pat
	in
        (Some hd,
	 { pri; poly; pat = Some pat; name;
	   db = None; secvars;
	   code = with_uid (Give_exact (c, cty, ctx)); })

let make_apply_entry env sigma (eapply,hnf,verbose) info poly ?(name=PathAny) (c, cty, ctx) =
  let cty = if hnf then hnf_constr env sigma cty else cty in
    match kind_of_term cty with
    | Prod _ ->
        let sigma' = Evd.merge_context_set univ_flexible sigma ctx in
        let ce = mk_clenv_from_env env sigma' None (c,cty) in
	let c' = clenv_type (* ~reduce:false *) ce in
	let pat = Patternops.pattern_of_constr env ce.evd c' in
        let hd =
	  try head_pattern_bound pat
          with BoundPattern -> failwith "make_apply_entry" in
        let nmiss = List.length (clenv_missing ce) in
        let secvars = secvars_of_constr env c in
	let pri = match info.hint_priority with None -> nb_hyp cty + nmiss | Some p -> p in
	let pat = match info.hint_pattern with
	| Some p -> snd p | None -> pat
	in
	if Int.equal nmiss 0 then
	  (Some hd,
          { pri; poly; pat = Some pat; name;
            db = None;
            secvars;
            code = with_uid (Res_pf(c,cty,ctx)); })
	else begin
	  if not eapply then failwith "make_apply_entry";
          if verbose then
	    Feedback.msg_info (str "the hint: eapply " ++ pr_lconstr c ++
	    str " will only be used by eauto");
          (Some hd,
           { pri; poly; pat = Some pat; name;
	     db = None; secvars;
             code = with_uid (ERes_pf(c,cty,ctx)); })
        end
    | _ -> failwith "make_apply_entry"

(* flags is (e,h,v) with e=true if eapply and h=true if hnf and v=true if verbose
   c is a constr
   cty is the type of constr *)

let pr_hint_term env sigma ctx = function
  | IsGlobRef gr -> pr_global gr
  | IsConstr (c, ctx) ->
     let sigma = Evd.merge_context_set Evd.univ_flexible sigma ctx in
     pr_constr_env env sigma c

(** We need an object to record the side-effect of registering
  global universes associated with a hint. *)
let cache_context_set (_,c) =
  Global.push_context_set false c

let input_context_set : Univ.ContextSet.t -> Libobject.obj =
  let open Libobject in
    declare_object
    { (default_object "Global universe context") with
      cache_function = cache_context_set;
      load_function = (fun _ -> cache_context_set);
      discharge_function = (fun (_,a) -> Some a);
      classify_function = (fun a -> Keep a) }

let warn_polymorphic_hint =
  CWarnings.create ~name:"polymorphic-hint" ~category:"automation"
         (fun hint -> strbrk"Using polymorphic hint " ++ hint ++
                        str" monomorphically" ++
                        strbrk" use Polymorphic Hint to use it polymorphically.")

let fresh_global_or_constr env sigma poly cr =
  let isgr, (c, ctx) =
    match cr with
    | IsGlobRef gr ->
       true, Universes.fresh_global_instance env gr
    | IsConstr (c, ctx) -> false, (c, ctx)
  in
    if poly then (c, ctx)
    else if Univ.ContextSet.is_empty ctx then (c, ctx)
    else begin
      if isgr then
        warn_polymorphic_hint (pr_hint_term env sigma ctx cr);
      Lib.add_anonymous_leaf (input_context_set ctx);
      (c, Univ.ContextSet.empty)
    end

let make_resolves env sigma flags info poly ?name cr =
  let c, ctx = fresh_global_or_constr env sigma poly cr in
  let cty = Retyping.get_type_of env sigma c in
  let try_apply f =
    try Some (f (c, cty, ctx)) with Failure _ -> None in
  let ents = List.map_filter try_apply
			     [make_exact_entry env sigma info poly ?name;
			      make_apply_entry env sigma flags info poly ?name]
  in
  if List.is_empty ents then
    user_err ~hdr:"Hint"
      (pr_lconstr c ++ spc() ++
        (if pi1 flags then str"cannot be used as a hint."
	else str "can be used as a hint only for eauto."));
  ents

(* used to add an hypothesis to the local hint database *)
let make_resolve_hyp env sigma decl =
  let hname = NamedDecl.get_id decl in
  let c = mkVar hname in
  try
    [make_apply_entry env sigma (true, true, false) empty_hint_info false
       ~name:(PathHints [VarRef hname])
       (c, NamedDecl.get_type decl, Univ.ContextSet.empty)]
  with
    | Failure _ -> []
    | e when Logic.catchable_exception e -> anomaly (Pp.str "make_resolve_hyp")

(* REM : in most cases hintname = id *)

let make_unfold eref =
  let g = global_of_evaluable_reference eref in
  (Some g,
   { pri = 4;
     poly = false;
     pat = None;
     name = PathHints [g];
     db = None;
     secvars = secvars_of_global (Global.env ()) g;
     code = with_uid (Unfold_nth eref) })

let make_extern pri pat tacast =
  let hdconstr = Option.map try_head_pattern pat in
  (hdconstr,
   { pri = pri;
     poly = false;
     pat = pat;
     name = PathAny;
     db = None;
     secvars = Id.Pred.empty; (* Approximation *)
     code = with_uid (Extern tacast) })  

let make_mode ref m = 
  let ty = Global.type_of_global_unsafe ref in
  let ctx, t = decompose_prod ty in
  let n = List.length ctx in
  let m' = Array.of_list m in
    if not (n == Array.length m') then
      user_err ~hdr:"Hint"
	(pr_global ref ++ str" has " ++ int n ++ 
	   str" arguments while the mode declares " ++ int (Array.length m'))
    else m'
      
let make_trivial env sigma poly ?(name=PathAny) r =
  let c,ctx = fresh_global_or_constr env sigma poly r in
  let sigma = Evd.merge_context_set univ_flexible sigma ctx in
  let t = hnf_constr env sigma (unsafe_type_of env sigma c) in
  let hd = head_of_constr_reference (head_constr t) in
  let ce = mk_clenv_from_env env sigma None (c,t) in
  (Some hd, { pri=1;
	      poly = poly;
              pat = Some (Patternops.pattern_of_constr env ce.evd (clenv_type ce));
	      name = name;
              db = None;
              secvars = secvars_of_constr env c;
              code= with_uid (Res_pf_THEN_trivial_fail(c,t,ctx)) })



(**************************************************************************)
(*               declaration of the AUTOHINT library object               *)
(**************************************************************************)

(* If the database does not exist, it is created *)
(* TODO: should a warning be printed in this case ?? *)

let get_db dbname =
  try searchtable_map dbname
  with Not_found -> Hint_db.empty ~name:dbname empty_transparent_state false

let add_hint dbname hintlist =
  let check (_, h) =
    let () = if KNmap.mem h.code.uid !statustable then
      error "Conflicting hint keys. This can happen when including \
      twice the same module."
    in
    statustable := KNmap.add h.code.uid false !statustable
  in
  let () = List.iter check hintlist in
  let db = get_db dbname in
  let env = Global.env () in
  let sigma = Evd.from_env env in
  let db' = Hint_db.add_list env sigma hintlist db in
    searchtable_add (dbname,db')

let add_transparency dbname grs b =
  let db = get_db dbname in
  let st = Hint_db.transparent_state db in
  let st' =
    List.fold_left (fun (ids, csts) gr ->
      match gr with
      | EvalConstRef c -> (ids, (if b then Cpred.add else Cpred.remove) c csts)
      | EvalVarRef v -> (if b then Id.Pred.add else Id.Pred.remove) v ids, csts)
      st grs
  in searchtable_add (dbname, Hint_db.set_transparent_state db st')

let remove_hint dbname grs =
  let db = get_db dbname in
  let db' = Hint_db.remove_list grs db in
    searchtable_add (dbname, db')

type hint_action =
  | CreateDB of bool * transparent_state
  | AddTransparency of evaluable_global_reference list * bool
  | AddHints of hint_entry list
  | RemoveHints of global_reference list
  | AddCut of hints_path
  | AddMode of global_reference * hint_mode array

let add_cut dbname path =
  let db = get_db dbname in
  let db' = Hint_db.add_cut path db in
    searchtable_add (dbname, db')

let add_mode dbname l m =
  let db = get_db dbname in
  let db' = Hint_db.add_mode l m db in
    searchtable_add (dbname, db')

type hint_obj = {
  hint_local : bool;
  hint_name : string;
  hint_action : hint_action;
}

let load_autohint _ (kn, h) =
  let name = h.hint_name in
  match h.hint_action with
  | CreateDB (b, st) -> searchtable_add (name, Hint_db.empty ~name st b)
  | AddTransparency (grs, b) -> add_transparency name grs b
  | AddHints hints -> add_hint name hints
  | RemoveHints grs -> remove_hint name grs
  | AddCut path -> add_cut name path
  | AddMode (l, m) -> add_mode name l m

let open_autohint i (kn, h) =
  if Int.equal i 1 then match h.hint_action with
  | AddHints hints ->
    let add (_, hint) = statustable := KNmap.add hint.code.uid true !statustable in
    List.iter add hints
  | _ -> ()

let cache_autohint (kn, obj) =
  load_autohint 1 (kn, obj); open_autohint 1 (kn, obj)

let subst_autohint (subst, obj) =
  let subst_key gr =
    let (lab'', elab') = subst_global subst gr in
    let gr' =
      (try head_of_constr_reference (head_constr_bound elab')
       with Bound -> lab'')
    in if gr' == gr then gr else gr'
  in
  let subst_hint (k,data as hint) =
    let k' = Option.smartmap subst_key k in
    let pat' = Option.smartmap (subst_pattern subst) data.pat in
    let code' = match data.code.obj with
      | Res_pf (c,t,ctx) ->
          let c' = subst_mps subst c in
          let t' = subst_mps subst t in
          if c==c' && t'==t then data.code.obj else Res_pf (c', t',ctx)
      | ERes_pf (c,t,ctx) ->
          let c' = subst_mps subst c in
          let t' = subst_mps subst t in
          if c==c' && t'==t then data.code.obj else ERes_pf (c',t',ctx)
      | Give_exact (c,t,ctx) ->
          let c' = subst_mps subst c in
	  let t' = subst_mps subst t in
          if c==c' && t'== t then data.code.obj else Give_exact (c',t',ctx)
      | Res_pf_THEN_trivial_fail (c,t,ctx) ->
          let c' = subst_mps subst c in
          let t' = subst_mps subst t in
          if c==c' && t==t' then data.code.obj else Res_pf_THEN_trivial_fail (c',t',ctx)
      | Unfold_nth ref ->
          let ref' = subst_evaluable_reference subst ref in
          if ref==ref' then data.code.obj else Unfold_nth ref'
      | Extern tac ->
	  let tac' = Genintern.generic_substitute subst tac in
	  if tac==tac' then data.code.obj else Extern tac'
    in
    let name' = subst_path_atom subst data.name in
    let uid' = subst_kn subst data.code.uid in
    let data' =
      if data.code.uid == uid' && data.pat == pat' &&
        data.name == name' && data.code.obj == code' then data
      else { data with pat = pat'; name = name'; code = { obj = code'; uid = uid' } }
    in
    if k' == k && data' == data then hint else (k',data')
  in
  let action = match obj.hint_action with
    | CreateDB _ -> obj.hint_action
    | AddTransparency (grs, b) ->
      let grs' = List.smartmap (subst_evaluable_reference subst) grs in
      if grs == grs' then obj.hint_action else AddTransparency (grs', b)
    | AddHints hintlist ->
      let hintlist' = List.smartmap subst_hint hintlist in
      if hintlist' == hintlist then obj.hint_action else AddHints hintlist'
    | RemoveHints grs ->
      let grs' = List.smartmap (subst_global_reference subst) grs in
      if grs == grs' then obj.hint_action else RemoveHints grs'
    | AddCut path ->
      let path' = subst_hints_path subst path in
      if path' == path then obj.hint_action else AddCut path'
    | AddMode (l,m) ->
      let l' = subst_global_reference subst l in
      if l' == l then obj.hint_action else AddMode (l', m)
  in
  if action == obj.hint_action then obj else { obj with hint_action = action }

let classify_autohint obj =
  match obj.hint_action with
  | AddHints [] -> Dispose
  | _ -> if obj.hint_local then Dispose else Substitute obj

let inAutoHint : hint_obj -> obj =
  declare_object {(default_object "AUTOHINT") with
                    cache_function = cache_autohint;
		    load_function = load_autohint;
		    open_function = open_autohint;
		    subst_function = subst_autohint;
		    classify_function = classify_autohint; }

let make_hint ?(local = false) name action = {
  hint_local = local;
  hint_name = name;
  hint_action = action;
}

let create_hint_db l n st b =
  let hint = make_hint ~local:l n (CreateDB (b, st)) in
  Lib.add_anonymous_leaf (inAutoHint hint)

let remove_hints local dbnames grs =
  let dbnames = if List.is_empty dbnames then ["core"] else dbnames in
    List.iter
      (fun dbname ->
        let hint = make_hint ~local dbname (RemoveHints grs) in
        Lib.add_anonymous_leaf (inAutoHint hint))
      dbnames

(**************************************************************************)
(*                     The "Hint" vernacular command                      *)
(**************************************************************************)
let add_resolves env sigma clist local dbnames =
  List.iter
    (fun dbname ->
      let r =
        List.flatten (List.map (fun (pri, poly, hnf, path, gr) ->
          make_resolves env sigma (true,hnf,Flags.is_verbose()) 
            pri poly ~name:path gr) clist)
      in
      let hint = make_hint ~local dbname (AddHints r) in
      Lib.add_anonymous_leaf (inAutoHint hint))
    dbnames

let add_unfolds l local dbnames =
  List.iter
    (fun dbname ->
      let hint = make_hint ~local dbname (AddHints (List.map make_unfold l)) in
      Lib.add_anonymous_leaf (inAutoHint hint))
    dbnames

let add_cuts l local dbnames =
  List.iter
    (fun dbname ->
      let hint = make_hint ~local dbname (AddCut l) in
      Lib.add_anonymous_leaf (inAutoHint hint))
    dbnames

let add_mode l m local dbnames =
  List.iter
    (fun dbname ->
      let m' = make_mode l m in
      let hint = make_hint ~local dbname (AddMode (l, m')) in
      Lib.add_anonymous_leaf (inAutoHint hint))
    dbnames

let add_transparency l b local dbnames =
  List.iter
    (fun dbname ->
      let hint = make_hint ~local dbname (AddTransparency (l, b)) in
      Lib.add_anonymous_leaf (inAutoHint hint))
    dbnames

let add_extern info tacast local dbname =
  let pat = match info.hint_pattern with
  | None -> None
  | Some (_, pat) -> Some pat
  in
  let hint = make_hint ~local dbname
		       (AddHints [make_extern (Option.get info.hint_priority) pat tacast]) in
  Lib.add_anonymous_leaf (inAutoHint hint)

let add_externs info tacast local dbnames =
  List.iter (add_extern info tacast local) dbnames

let add_trivials env sigma l local dbnames =
  List.iter
    (fun dbname ->
      let l = List.map (fun (name, poly, c) -> make_trivial env sigma poly ~name c) l in
      let hint = make_hint ~local dbname (AddHints l) in
      Lib.add_anonymous_leaf (inAutoHint hint))
    dbnames

type hnf = bool

type hint_info = (patvar list * constr_pattern) hint_info_gen

type hints_entry =
  | HintsResolveEntry of (hint_info * polymorphic * hnf * hints_path_atom * hint_term) list
  | HintsImmediateEntry of (hints_path_atom * polymorphic * hint_term) list
  | HintsCutEntry of hints_path
  | HintsUnfoldEntry of evaluable_global_reference list
  | HintsTransparencyEntry of evaluable_global_reference list * bool
  | HintsModeEntry of global_reference * hint_mode list
<<<<<<< HEAD
  | HintsExternEntry of
      int * (patvar list * constr_pattern) option * Genarg.glob_generic_argument
=======
  | HintsExternEntry of hint_info * glob_tactic_expr
>>>>>>> bdcf5b04

let default_prepare_hint_ident = Id.of_string "H"

exception Found of constr * types

let prepare_hint check (poly,local) env init (sigma,c) =
  let sigma = Typeclasses.resolve_typeclasses ~fail:false env sigma in
  (* We re-abstract over uninstantiated evars and universes.
     It is actually a bit stupid to generalize over evars since the first
     thing make_resolves will do is to re-instantiate the products *)
  let sigma, subst = Evd.nf_univ_variables sigma in
  let c = Vars.subst_univs_constr subst (Evarutil.nf_evar sigma c) in
  let c = drop_extra_implicit_args c in
  let vars = ref (collect_vars c) in
  let subst = ref [] in
  let rec find_next_evar c = match kind_of_term c with
    | Evar (evk,args as ev) ->
      (* We skip the test whether args is the identity or not *)
      let t = Evarutil.nf_evar sigma (existential_type sigma ev) in
      let t = List.fold_right (fun (e,id) c -> replace_term e id c) !subst t in
      if not (closed0 c) then
	error "Hints with holes dependent on a bound variable not supported.";
      if occur_existential t then
	(* Not clever enough to construct dependency graph of evars *)
	error "Not clever enough to deal with evars dependent in other evars.";
      raise (Found (c,t))
    | _ -> Constr.iter find_next_evar c in
  let rec iter c =
    try find_next_evar c; c
    with Found (evar,t) ->
      let id = next_ident_away_from default_prepare_hint_ident (fun id -> Id.Set.mem id !vars) in
      vars := Id.Set.add id !vars;
      subst := (evar,mkVar id)::!subst;
      mkNamedLambda id t (iter (replace_term evar (mkVar id) c)) in
  let c' = iter c in
    if check then Pretyping.check_evars (Global.env()) Evd.empty sigma c';
    let diff = Univ.ContextSet.diff (Evd.universe_context_set sigma) (Evd.universe_context_set init) in
    if poly then IsConstr (c', diff)
    else if local then IsConstr (c', diff)
    else (Lib.add_anonymous_leaf (input_context_set diff);
	  IsConstr (c', Univ.ContextSet.empty))

let interp_hints poly =
  fun h ->
  let env = (Global.env()) in
  let sigma = Evd.from_env env in
  let f poly c =
    let evd,c = Constrintern.interp_open_constr env sigma c in
      prepare_hint true (poly,false) (Global.env()) Evd.empty (evd,c) in
  let fref r =
    let gr = global_with_alias r in
    Dumpglob.add_glob (loc_of_reference r) gr;
    gr in
  let fr r = 
    evaluable_of_global_reference (Global.env()) (fref r)
  in
  let fi c =
    match c with
    | HintsReference c ->
      let gr = global_with_alias c in
	(PathHints [gr], poly, IsGlobRef gr)
    | HintsConstr c -> (PathAny, poly, f poly c)
  in
  let fp = Constrintern.intern_constr_pattern (Global.env()) in
  let fres (info, b, r) =
    let path, poly, gr = fi r in
    let info = { info with hint_pattern = Option.map fp info.hint_pattern } in
      (info, poly, b, path, gr)
  in
  match h with
  | HintsResolve lhints -> HintsResolveEntry (List.map fres lhints)
  | HintsImmediate lhints -> HintsImmediateEntry (List.map fi lhints)
  | HintsUnfold lhints -> HintsUnfoldEntry (List.map fr lhints)
  | HintsTransparency (lhints, b) ->
      HintsTransparencyEntry (List.map fr lhints, b)
  | HintsMode (r, l) -> HintsModeEntry (fref r, l)
  | HintsConstructors lqid ->
      let constr_hints_of_ind qid =
        let ind = global_inductive_with_alias qid in
	let mib,_ = Global.lookup_inductive ind in
	Dumpglob.dump_reference (fst (qualid_of_reference qid)) "<>" (string_of_reference qid) "ind";
          List.init (nconstructors ind) 
	    (fun i -> let c = (ind,i+1) in
		      let gr = ConstructRef c in
			empty_hint_info, mib.Declarations.mind_polymorphic, true,
			PathHints [gr], IsGlobRef gr)
      in HintsResolveEntry (List.flatten (List.map constr_hints_of_ind lqid))
  | HintsExtern (pri, patcom, tacexp) ->
      let pat =	Option.map fp patcom in
      let l = match pat with None -> [] | Some (l, _) -> l in
<<<<<<< HEAD
      let ltacvars = List.fold_left (fun accu x -> Id.Set.add x accu) Id.Set.empty l in
      let env = Genintern.({ genv = env; ltacvars }) in
      let _, tacexp = Genintern.generic_intern env tacexp in
      HintsExternEntry (pri, pat, tacexp)
=======
      let tacexp = Hook.get forward_intern_tac l tacexp in
      HintsExternEntry ({ hint_priority = Some pri; hint_pattern = pat }, tacexp)
>>>>>>> bdcf5b04

let add_hints local dbnames0 h =
  if String.List.mem "nocore" dbnames0 then
    error "The hint database \"nocore\" is meant to stay empty.";
  let dbnames = if List.is_empty dbnames0 then ["core"] else dbnames0 in
  let env = Global.env() in
  let sigma = Evd.from_env env in
  match h with
  | HintsResolveEntry lhints -> add_resolves env sigma lhints local dbnames
  | HintsImmediateEntry lhints -> add_trivials env sigma lhints local dbnames
  | HintsCutEntry lhints -> add_cuts lhints local dbnames
  | HintsModeEntry (l,m) -> add_mode l m local dbnames
  | HintsUnfoldEntry lhints -> add_unfolds lhints local dbnames
  | HintsTransparencyEntry (lhints, b) ->
      add_transparency lhints b local dbnames
  | HintsExternEntry (info, tacexp) ->
      add_externs info tacexp local dbnames

let expand_constructor_hints env sigma lems =
  List.map_append (fun (evd,lem) ->
    match kind_of_term lem with
    | Ind (ind,u) ->
	List.init (nconstructors ind) 
		  (fun i ->
		   let ctx = Univ.ContextSet.diff (Evd.universe_context_set evd)
						  (Evd.universe_context_set sigma) in
		   not (Univ.ContextSet.is_empty ctx),
		   IsConstr (mkConstructU ((ind,i+1),u),ctx))
    | _ ->
       [match prepare_hint false (false,true) env sigma (evd,lem) with
	| IsConstr (c, ctx) ->
	   not (Univ.ContextSet.is_empty ctx), IsConstr (c, ctx)
	| IsGlobRef _ -> assert false (* Impossible return value *) ]) lems
(* builds a hint database from a constr signature *)
(* typically used with (lid, ltyp) = pf_hyps_types <some goal> *)

let add_hint_lemmas env sigma eapply lems hint_db =
  let lems = expand_constructor_hints env sigma lems in
  let hintlist' =
    List.map_append (fun (poly, lem) ->
		     make_resolves env sigma (eapply,true,false) empty_hint_info poly lem) lems in
  Hint_db.add_list env sigma hintlist' hint_db

let make_local_hint_db env sigma ts eapply lems =
  let map c =
    let sigma = Sigma.Unsafe.of_evar_map sigma in
    let Sigma (c, sigma, _) = c.delayed env sigma in
    (Sigma.to_evar_map sigma, c)
  in
  let lems = List.map map lems in
  let sign = Environ.named_context env in
  let ts = match ts with
    | None -> Hint_db.transparent_state (searchtable_map "core") 
    | Some ts -> ts
  in
  let hintlist = List.map_append (make_resolve_hyp env sigma) sign in
  add_hint_lemmas env sigma eapply lems
    (Hint_db.add_list env sigma hintlist (Hint_db.empty ts false))

let make_local_hint_db env sigma ?ts eapply lems =
  make_local_hint_db env sigma ts eapply lems

let make_db_list dbnames =
  let use_core = not (List.mem "nocore" dbnames) in
  let dbnames = List.remove String.equal "nocore" dbnames in
  let dbnames = if use_core then "core"::dbnames else dbnames in
  let lookup db =
    try searchtable_map db with Not_found -> error_no_such_hint_database db
  in
  List.map lookup dbnames

(**************************************************************************)
(*                    Functions for printing the hints                    *)
(**************************************************************************)

let pr_hint_elt (c, _, _) = pr_constr c

let pr_hint h = match h.obj with
  | Res_pf (c, _) -> (str"simple apply " ++ pr_hint_elt c)
  | ERes_pf (c, _) -> (str"simple eapply " ++ pr_hint_elt c)
  | Give_exact (c, _) -> (str"exact " ++ pr_hint_elt c)
  | Res_pf_THEN_trivial_fail (c, _) ->
      (str"simple apply " ++ pr_hint_elt c ++ str" ; trivial")
  | Unfold_nth c -> (str"unfold " ++  pr_evaluable_reference c)
  | Extern tac ->
      let env =
        try
          let (_, env) = Pfedit.get_current_goal_context () in
          env
        with e when CErrors.noncritical e -> Global.env ()
      in
      (str "(*external*) " ++ Pputils.pr_glb_generic env tac)

let pr_id_hint (id, v) =
  let pr_pat p = str", pattern " ++ pr_lconstr_pattern p in
  (pr_hint v.code ++ str"(level " ++ int v.pri ++ pr_opt_no_spc pr_pat v.pat
   ++ str", id " ++ int id ++ str ")" ++ spc ())

let pr_hint_list hintlist =
  (str "  " ++ hov 0 (prlist pr_id_hint hintlist) ++ fnl ())

let pr_hints_db (name,db,hintlist) =
  (str "In the database " ++ str name ++ str ":" ++
     if List.is_empty hintlist then (str " nothing" ++ fnl ())
     else (fnl () ++ pr_hint_list hintlist))

(* Print all hints associated to head c in any database *)
let pr_hint_list_for_head c =
  let dbs = current_db () in
  let validate (name, db) =
    let hints = List.map (fun v -> 0, v) (Hint_db.map_all Id.Pred.full c db) in
    (name, db, hints)
  in
  let valid_dbs = List.map validate dbs in
  if List.is_empty valid_dbs then
    (str "No hint declared for :" ++ pr_global c)
  else
    hov 0
      (str"For " ++ pr_global c ++ str" -> " ++ fnl () ++
	 hov 0 (prlist pr_hints_db valid_dbs))

let pr_hint_ref ref = pr_hint_list_for_head ref

(* Print all hints associated to head id in any database *)

let pr_hint_term cl =
  try
    let dbs = current_db () in
    let valid_dbs =
      let fn = try
	  let hdc = decompose_app_bound cl in
	    if occur_existential cl then
	      Hint_db.map_existential ~secvars:Id.Pred.full hdc cl
	    else Hint_db.map_auto ~secvars:Id.Pred.full hdc cl
	with Bound -> Hint_db.map_none ~secvars:Id.Pred.full
      in
      let fn db = List.map (fun x -> 0, x) (fn db) in
      List.map (fun (name, db) -> (name, db, fn db)) dbs
    in
      if List.is_empty valid_dbs then
	(str "No hint applicable for current goal")
      else
	(str "Applicable Hints :" ++ fnl () ++
	    hov 0 (prlist pr_hints_db valid_dbs))
  with Match_failure _ | Failure _ ->
    (str "No hint applicable for current goal")

(* print all hints that apply to the concl of the current goal *)
let pr_applicable_hint () =
  let pts = get_pftreestate () in
  let glss = Proof.V82.subgoals pts in
  match glss.Evd.it with
  | [] -> CErrors.error "No focused goal."
  | g::_ ->
    pr_hint_term (Goal.V82.concl glss.Evd.sigma g)

let pp_hint_mode = function
  | ModeInput -> str"+"
  | ModeNoHeadEvar -> str"!"
  | ModeOutput -> str"-"

(* displays the whole hint database db *)
let pr_hint_db db =
  let pr_mode = prvect_with_sep spc pp_hint_mode in
  let pr_modes l = 
    if List.is_empty l then mt ()
    else str" (modes " ++ prlist_with_sep pr_comma pr_mode l ++ str")"
  in
  let content =
    let fold head modes hintlist accu =
      let goal_descr = match head with
      | None -> str "For any goal"
      | Some head -> str "For " ++ pr_global head ++ pr_modes modes
      in
      let hints = pr_hint_list (List.map (fun x -> (0, x)) hintlist) in
      let hint_descr = hov 0 (goal_descr ++ str " -> " ++ hints) in
      accu ++ hint_descr
    in
    Hint_db.fold fold db (mt ())
  in
  let (ids, csts) = Hint_db.transparent_state db in
  hov 0
    ((if Hint_db.use_dn db then str"Discriminated database"
      else str"Non-discriminated database")) ++ fnl () ++
  hov 2 (str"Unfoldable variable definitions: " ++ pr_idpred ids) ++ fnl () ++
  hov 2 (str"Unfoldable constant definitions: " ++ pr_cpred csts) ++ fnl () ++
  hov 2 (str"Cut: " ++ pp_hints_path (Hint_db.cut db)) ++ fnl () ++
  content

let pr_hint_db_by_name dbname =
  try
    let db = searchtable_map dbname in pr_hint_db db
  with Not_found ->
    error_no_such_hint_database dbname

(* displays all the hints of all databases *)
let pr_searchtable () =
  let fold name db accu =
    accu ++ str "In the database " ++ str name ++ str ":" ++ fnl () ++
    pr_hint_db db ++ fnl ()
  in
  Hintdbmap.fold fold !searchtable (mt ())

let print_mp mp =
  try
    let qid = Nametab.shortest_qualid_of_module mp in
    str " from "  ++ pr_qualid qid
  with Not_found -> mt ()

let is_imported h = try KNmap.find h.uid !statustable with Not_found -> true

let warn_non_imported_hint =
  CWarnings.create ~name:"non-imported-hint" ~category:"automation"
         (fun (hint,mp) ->
          strbrk "Hint used but not imported: " ++ hint ++ print_mp mp)

let warn h x =
  let hint = pr_hint h in
  let (mp, _, _) = KerName.repr h.uid in
  warn_non_imported_hint (hint,mp);
  Proofview.tclUNIT x

let run_hint tac k = match !warn_hint with
| `LAX -> k tac.obj
| `WARN ->
  if is_imported tac then k tac.obj
  else Proofview.tclBIND (k tac.obj) (fun x -> warn tac x)
| `STRICT ->
  if is_imported tac then k tac.obj
  else Proofview.tclZERO (UserError (None, (str "Tactic failure.")))

let repr_hint h = h.obj<|MERGE_RESOLUTION|>--- conflicted
+++ resolved
@@ -1180,12 +1180,7 @@
   | HintsUnfoldEntry of evaluable_global_reference list
   | HintsTransparencyEntry of evaluable_global_reference list * bool
   | HintsModeEntry of global_reference * hint_mode list
-<<<<<<< HEAD
-  | HintsExternEntry of
-      int * (patvar list * constr_pattern) option * Genarg.glob_generic_argument
-=======
-  | HintsExternEntry of hint_info * glob_tactic_expr
->>>>>>> bdcf5b04
+  | HintsExternEntry of hint_info * Genarg.glob_generic_argument
 
 let default_prepare_hint_ident = Id.of_string "H"
 
@@ -1276,15 +1271,10 @@
   | HintsExtern (pri, patcom, tacexp) ->
       let pat =	Option.map fp patcom in
       let l = match pat with None -> [] | Some (l, _) -> l in
-<<<<<<< HEAD
       let ltacvars = List.fold_left (fun accu x -> Id.Set.add x accu) Id.Set.empty l in
       let env = Genintern.({ genv = env; ltacvars }) in
       let _, tacexp = Genintern.generic_intern env tacexp in
-      HintsExternEntry (pri, pat, tacexp)
-=======
-      let tacexp = Hook.get forward_intern_tac l tacexp in
       HintsExternEntry ({ hint_priority = Some pri; hint_pattern = pat }, tacexp)
->>>>>>> bdcf5b04
 
 let add_hints local dbnames0 h =
   if String.List.mem "nocore" dbnames0 then
