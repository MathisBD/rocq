(************************************************************************)
(*  v      *   The Coq Proof Assistant  /  The Coq Development Team     *)
(* <O___,, *   INRIA - CNRS - LIX - LRI - PPS - Copyright 1999-2016     *)
(*   \VV/  **************************************************************)
(*    //   *      This file is distributed under the terms of the       *)
(*         *       GNU Lesser General Public License Version 2.1        *)
(************************************************************************)

open Pp
open CErrors
open Util
open Names
open Nameops
open Term
open Vars
open Termops
open Namegen
open Inductive
open Inductiveops
open Environ
open Libnames
open Globnames
open Reductionops
open Typing
open Retyping
open Tacmach.New
open Logic
open Hipattern
open Tacticals.New
open Tactics
open Tacred
open Coqlib
open Declarations
open Indrec
open Clenv
open Evd
open Ind_tables
open Eqschemes
open Locus
open Locusops
open Misctypes
open Sigma.Notations
open Proofview.Notations
open Unification
open Context.Named.Declaration

module NamedDecl = Context.Named.Declaration

(* Options *)

let discriminate_introduction = ref true

let discr_do_intro () =
  !discriminate_introduction && Flags.version_strictly_greater Flags.V8_2

open Goptions
let _ =
  declare_bool_option
    { optsync  = true;
      optdepr  = false;
      optname  = "automatic introduction of hypotheses by discriminate";
      optkey   = ["Discriminate";"Introduction"];
      optread  = (fun () -> !discriminate_introduction);
      optwrite = (:=) discriminate_introduction }

let injection_pattern_l2r_order = ref true

let use_injection_pattern_l2r_order () =
  !injection_pattern_l2r_order
  && Flags.version_strictly_greater Flags.V8_4

let _ =
  declare_bool_option
    { optsync  = true;
      optdepr  = false;
      optname  = "injection left-to-right pattern order and clear by default when with introduction pattern";
      optkey   = ["Injection";"L2R";"Pattern";"Order"];
      optread  = (fun () -> !injection_pattern_l2r_order) ;
      optwrite = (fun b -> injection_pattern_l2r_order := b) }

let injection_in_context = ref false

let use_injection_in_context () =
  !injection_in_context
  && Flags.version_strictly_greater Flags.V8_5

let _ =
  declare_bool_option
    { optsync  = true;
      optdepr  = false;
      optname  = "injection in context";
      optkey   = ["Structural";"Injection"];
      optread  = (fun () -> !injection_in_context) ;
      optwrite = (fun b -> injection_in_context := b) }

(* Rewriting tactics *)

let tclNOTSAMEGOAL tac =
  Proofview.V82.tactic (Tacticals.tclNOTSAMEGOAL (Proofview.V82.of_tactic tac))

type dep_proof_flag = bool (* true = support rewriting dependent proofs *)
type freeze_evars_flag = bool (* true = don't instantiate existing evars *)

type orientation = bool

type conditions =
  | Naive (* Only try the first occurrence of the lemma (default) *)
  | FirstSolved (* Use the first match whose side-conditions are solved *)
  | AllMatches (* Rewrite all matches whose side-conditions are solved *)

(* Warning : rewriting from left to right only works
   if there exists in the context a theorem named <eqname>_<suffsort>_r
   with type (A:<sort>)(x:A)(P:A->Prop)(P x)->(y:A)(eqname A y x)->(P y).
   If another equality myeq is introduced, then corresponding theorems
   myeq_ind_r, myeq_rec_r and myeq_rect_r have to be proven. See below.
   -- Eduardo (19/8/97)
*)

let rewrite_core_unif_flags = {
  modulo_conv_on_closed_terms = None;
  use_metas_eagerly_in_conv_on_closed_terms = true;
  use_evars_eagerly_in_conv_on_closed_terms = false;
  modulo_delta = empty_transparent_state;
  modulo_delta_types = empty_transparent_state;
  check_applied_meta_types = true;
  use_pattern_unification = true;
  use_meta_bound_pattern_unification = true;
  frozen_evars = Evar.Set.empty;
  restrict_conv_on_strict_subterms = false;
  modulo_betaiota = false;
  modulo_eta = true;
}

let rewrite_unif_flags = {
  core_unify_flags = rewrite_core_unif_flags;
  merge_unify_flags = rewrite_core_unif_flags;
  subterm_unify_flags = rewrite_core_unif_flags;
  allow_K_in_toplevel_higher_order_unification = false;
    (* allow_K does not matter in practice because calls w_typed_unify *)
  resolve_evars = true
}

let freeze_initial_evars sigma flags clause =
  (* We take evars of the type: this may include old evars! For excluding *)
  (* all old evars, including the ones occurring in the rewriting lemma, *)
  (* we would have to take the clenv_value *)
  let newevars = Evd.evars_of_term (clenv_type clause) in
  let evars =
    fold_undefined (fun evk _ evars ->
      if Evar.Set.mem evk newevars then evars
      else Evar.Set.add evk evars)
      sigma Evar.Set.empty in
  {flags with
    core_unify_flags = {flags.core_unify_flags with frozen_evars = evars};
    merge_unify_flags = {flags.merge_unify_flags with frozen_evars = evars};
    subterm_unify_flags = {flags.subterm_unify_flags with frozen_evars = evars}}

let make_flags frzevars sigma flags clause =
  if frzevars then freeze_initial_evars sigma flags clause else flags

let side_tac tac sidetac =
  match sidetac with
  | None -> tac
  | Some sidetac -> tclTHENSFIRSTn tac [|Proofview.tclUNIT ()|] sidetac

let instantiate_lemma_all frzevars gl c ty l l2r concl =
  let env = Proofview.Goal.env gl in
  let eqclause = pf_apply Clenv.make_clenv_binding gl (c,ty) l in
  let (equiv, args) = decompose_appvect (Clenv.clenv_type eqclause) in
  let arglen = Array.length args in
  let () = if arglen < 2 then error "The term provided is not an applied relation." in
  let c1 = args.(arglen - 2) in
  let c2 = args.(arglen - 1) in
  let try_occ (evd', c') =
    Clenvtac.clenv_pose_dependent_evars true {eqclause with evd = evd'}
  in
  let flags = make_flags frzevars (Tacmach.New.project gl) rewrite_unif_flags eqclause in
  let occs =
    w_unify_to_subterm_all ~flags env eqclause.evd
      ((if l2r then c1 else c2),concl)
  in List.map try_occ occs

let instantiate_lemma gl c ty l l2r concl =
  let sigma, ct = pf_type_of gl c in
  let t = try snd (reduce_to_quantified_ind (pf_env gl) sigma ct) with UserError _ -> ct in
  let eqclause = Clenv.make_clenv_binding (pf_env gl) sigma (c,t) l in
  [eqclause]

let rewrite_conv_closed_core_unif_flags = {
  modulo_conv_on_closed_terms = Some full_transparent_state;
    (* We have this flag for historical reasons, it has e.g. the consequence *)
    (* to rewrite "?x+2" in "y+(1+1)=0" or to rewrite "?x+?x" in "2+(1+1)=0" *)

  use_metas_eagerly_in_conv_on_closed_terms = true;
  use_evars_eagerly_in_conv_on_closed_terms = false;
    (* Combined with modulo_conv_on_closed_terms, this flag allows since 8.2 *)
    (* to rewrite e.g. "?x+(2+?x)" in "1+(1+2)=0" *)

  modulo_delta = empty_transparent_state;
  modulo_delta_types = full_transparent_state;
  check_applied_meta_types = true;
  use_pattern_unification = true;
    (* To rewrite "?n x y" in "y+x=0" when ?n is *)
    (* a preexisting evar of the goal*)

  use_meta_bound_pattern_unification = true;

  frozen_evars = Evar.Set.empty;
    (* This is set dynamically *)

  restrict_conv_on_strict_subterms = false;
  modulo_betaiota = false;
  modulo_eta = true;
}

let rewrite_conv_closed_unif_flags = {
  core_unify_flags = rewrite_conv_closed_core_unif_flags;
  merge_unify_flags = rewrite_conv_closed_core_unif_flags;
  subterm_unify_flags = rewrite_conv_closed_core_unif_flags;
  allow_K_in_toplevel_higher_order_unification = false;
  resolve_evars = false
}

let rewrite_keyed_core_unif_flags = {
  modulo_conv_on_closed_terms = Some full_transparent_state;
    (* We have this flag for historical reasons, it has e.g. the consequence *)
    (* to rewrite "?x+2" in "y+(1+1)=0" or to rewrite "?x+?x" in "2+(1+1)=0" *)

  use_metas_eagerly_in_conv_on_closed_terms = true;
  use_evars_eagerly_in_conv_on_closed_terms = false;
    (* Combined with modulo_conv_on_closed_terms, this flag allows since 8.2 *)
    (* to rewrite e.g. "?x+(2+?x)" in "1+(1+2)=0" *)

  modulo_delta = full_transparent_state;
  modulo_delta_types = full_transparent_state;
  check_applied_meta_types = true;
  use_pattern_unification = true;
    (* To rewrite "?n x y" in "y+x=0" when ?n is *)
    (* a preexisting evar of the goal*)

  use_meta_bound_pattern_unification = true;

  frozen_evars = Evar.Set.empty;
    (* This is set dynamically *)

  restrict_conv_on_strict_subterms = false;
  modulo_betaiota = true;

  modulo_eta = true;
}

let rewrite_keyed_unif_flags = {
  core_unify_flags = rewrite_keyed_core_unif_flags;
  merge_unify_flags = rewrite_keyed_core_unif_flags;
  subterm_unify_flags = rewrite_keyed_core_unif_flags;
  allow_K_in_toplevel_higher_order_unification = false;
  resolve_evars = false
}

let rewrite_elim with_evars frzevars cls c e =
  Proofview.Goal.enter { enter = begin fun gl ->
  let flags = if Unification.is_keyed_unification ()
	      then rewrite_keyed_unif_flags else rewrite_conv_closed_unif_flags in
  let flags = make_flags frzevars (Tacmach.New.project gl) flags c in
  general_elim_clause with_evars flags cls c e
  end }

(* Ad hoc asymmetric general_elim_clause *)
let general_elim_clause with_evars frzevars cls rew elim =
  let open Pretype_errors in
  Proofview.tclORELSE
    begin match cls with
    | None ->
      (* was tclWEAK_PROGRESS which only fails for tactics generating one
          subgoal and did not fail for useless conditional rewritings generating
          an extra condition *)
      tclNOTSAMEGOAL (rewrite_elim with_evars frzevars cls rew elim)
    | Some _ -> rewrite_elim with_evars frzevars cls rew elim
    end
    begin function (e, info) -> match e with
    | PretypeError (env, evd, NoOccurrenceFound (c', _)) ->
      Proofview.tclZERO (PretypeError (env, evd, NoOccurrenceFound (c', cls)))
    | e -> Proofview.tclZERO ~info e
    end

let general_elim_clause with_evars frzevars tac cls c t l l2r elim =
  let all, firstonly, tac =
    match tac with
    | None -> false, false, None
    | Some (tac, Naive) -> false, false, Some tac
    | Some (tac, FirstSolved) -> true, true, Some (tclCOMPLETE tac)
    | Some (tac, AllMatches) -> true, false, Some (tclCOMPLETE tac)
  in
  let try_clause c =
    side_tac
      (tclTHEN
         (Proofview.Unsafe.tclEVARS c.evd)
         (general_elim_clause with_evars frzevars cls c elim))
      tac
  in
  Proofview.Goal.enter { enter = begin fun gl ->
    let instantiate_lemma concl =
      if not all then instantiate_lemma gl c t l l2r concl
      else instantiate_lemma_all frzevars gl c t l l2r concl
    in
    let typ = match cls with
    | None -> pf_nf_concl gl
    | Some id -> pf_get_hyp_typ id (Proofview.Goal.assume gl)
    in
    let cs = instantiate_lemma typ in
    if firstonly then tclFIRST (List.map try_clause cs)
    else tclMAP try_clause cs
  end }

(* The next function decides in particular whether to try a regular
  rewrite or a generalized rewrite.
  Approach is to break everything, if [eq] appears in head position
  then regular rewrite else try general rewrite.
  If occurrences are set, use general rewrite.
*)

let (forward_general_setoid_rewrite_clause, general_setoid_rewrite_clause) = Hook.make ()

(* Do we have a JMeq instance on twice the same domains ? *)

let jmeq_same_dom gl = function
  | None -> true (* already checked in Hipattern.find_eq_data_decompose *)
  | Some t ->
    let rels, t = decompose_prod_assum t in
    let env = Environ.push_rel_context rels (Proofview.Goal.env gl) in
    match decompose_app t with
      | _, [dom1; _; dom2;_] -> is_conv env (Tacmach.New.project gl) dom1 dom2
      | _ -> false

(* find_elim determines which elimination principle is necessary to
   eliminate lbeq on sort_of_gl. *)

let find_elim hdcncl lft2rgt dep cls ot gl =
  let inccl = Option.is_empty cls in
  if (is_global Coqlib.glob_eq hdcncl ||
      (is_global Coqlib.glob_jmeq hdcncl &&
	 jmeq_same_dom gl ot)) && not dep
    || Flags.version_less_or_equal Flags.V8_2
  then
    let c = 
      match kind_of_term hdcncl with 
      | Ind (ind_sp,u) -> 
	let pr1 = 
	  lookup_eliminator ind_sp (elimination_sort_of_clause cls gl) 
	in
        begin match lft2rgt, cls with
        | Some true, None
        | Some false, Some _ ->
	  let c1 = destConstRef pr1 in 
	  let mp,dp,l = repr_con (constant_of_kn (canonical_con c1)) in 
	  let l' = Label.of_id (add_suffix (Label.to_id l) "_r")  in 
	  let c1' = Global.constant_of_delta_kn (make_kn mp dp l') in
	  begin 
	    try 
	      let _ = Global.lookup_constant c1' in
		c1'
	    with Not_found -> 
	      user_err ~hdr:"Equality.find_elim"
                (str "Cannot find rewrite principle " ++ pr_label l' ++ str ".")
	  end
	| _ -> destConstRef pr1
        end
      | _ -> 
	  (* cannot occur since we checked that we are in presence of 
	     Logic.eq or Jmeq just before *)
	assert false
    in
      let Sigma (elim, sigma, p) = Sigma.fresh_global (Global.env ()) (Proofview.Goal.sigma gl) (ConstRef c) in
      Sigma ((elim, Safe_typing.empty_private_constants), sigma, p)
  else
  let scheme_name = match dep, lft2rgt, inccl with
    (* Non dependent case *)
    | false, Some true, true -> rew_l2r_scheme_kind
    | false, Some true, false -> rew_r2l_scheme_kind
    | false, _, false -> rew_l2r_scheme_kind
    | false, _, true -> rew_r2l_scheme_kind
    (* Dependent case *)
    | true, Some true, true -> rew_l2r_dep_scheme_kind
    | true, Some true, false -> rew_l2r_forward_dep_scheme_kind
    | true, _, true -> rew_r2l_dep_scheme_kind
    | true, _, false -> rew_r2l_forward_dep_scheme_kind
  in
  match kind_of_term hdcncl with
  | Ind (ind,u) -> 
      let c, eff = find_scheme scheme_name ind in 
      (* MS: cannot use pf_constr_of_global as the eliminator might be generated by side-effect *)
      let Sigma (elim, sigma, p) =
	Sigma.fresh_global (Global.env ()) (Proofview.Goal.sigma gl) (ConstRef c)
      in
      Sigma ((elim, eff), sigma, p)
  | _ -> assert false

let type_of_clause cls gl = match cls with
  | None -> Proofview.Goal.concl gl
  | Some id -> pf_get_hyp_typ id gl

let leibniz_rewrite_ebindings_clause cls lft2rgt tac c t l with_evars frzevars dep_proof_ok hdcncl =
  Proofview.Goal.nf_s_enter { s_enter = begin fun gl ->
  let evd = Sigma.to_evar_map (Proofview.Goal.sigma gl) in
  let isatomic = isProd (whd_zeta evd hdcncl) in
  let dep_fun = if isatomic then dependent else dependent_no_evar in
  let type_of_cls = type_of_clause cls gl in
  let dep = dep_proof_ok && dep_fun c type_of_cls in
  let Sigma ((elim, effs), sigma, p) = find_elim hdcncl lft2rgt dep cls (Some t) gl in
  let tac =
      Proofview.tclEFFECTS effs <*>
      general_elim_clause with_evars frzevars tac cls c t l
      (match lft2rgt with None -> false | Some b -> b)
      {elimindex = None; elimbody = (elim,NoBindings); elimrename = None}
  in
  Sigma (tac, sigma, p)
  end }

let adjust_rewriting_direction args lft2rgt =
  match args with
  | [_] ->
    (* equality to a constant, like in eq_true *)
    (* more natural to see -> as the rewriting to the constant *)
    if not lft2rgt then
      error "Rewriting non-symmetric equality not allowed from right-to-left.";
    None
  | _ ->
    (* other equality *)
    Some lft2rgt

let rewrite_side_tac tac sidetac = side_tac tac (Option.map fst sidetac)

(* Main function for dispatching which kind of rewriting it is about *)

let general_rewrite_ebindings_clause cls lft2rgt occs frzevars dep_proof_ok ?tac
    ((c,l) : constr with_bindings) with_evars =
  if occs != AllOccurrences then (
    rewrite_side_tac (Hook.get forward_general_setoid_rewrite_clause cls lft2rgt occs (c,l) ~new_goals:[]) tac)
  else
    Proofview.Goal.enter { enter = begin fun gl ->
      let sigma = Tacmach.New.project gl in
      let env = Proofview.Goal.env gl in
    let ctype = get_type_of env sigma c in
    let rels, t = decompose_prod_assum (whd_betaiotazeta sigma ctype) in
      match match_with_equality_type t with
      | Some (hdcncl,args) -> (* Fast path: direct leibniz-like rewrite *)
	  let lft2rgt = adjust_rewriting_direction args lft2rgt in
          leibniz_rewrite_ebindings_clause cls lft2rgt tac c (it_mkProd_or_LetIn t rels)
	    l with_evars frzevars dep_proof_ok hdcncl
      | None ->
	  Proofview.tclORELSE
            begin
	      rewrite_side_tac (Hook.get forward_general_setoid_rewrite_clause cls
				   lft2rgt occs (c,l) ~new_goals:[]) tac
            end
            begin function
              | (e, info) ->
	          let env' = push_rel_context rels env in
	          let rels',t' = splay_prod_assum env' sigma t in (* Search for underlying eq *)
	          match match_with_equality_type t' with
	            | Some (hdcncl,args) ->
		  let lft2rgt = adjust_rewriting_direction args lft2rgt in
		  leibniz_rewrite_ebindings_clause cls lft2rgt tac c
		    (it_mkProd_or_LetIn t' (rels' @ rels)) l with_evars frzevars dep_proof_ok hdcncl
	            | None -> Proofview.tclZERO ~info e
            (* error "The provided term does not end with an equality or a declared rewrite relation." *)  
            end
    end }

let general_rewrite_ebindings =
  general_rewrite_ebindings_clause None

let general_rewrite_bindings l2r occs frzevars dep_proof_ok ?tac (c,bl) =
  general_rewrite_ebindings_clause None l2r occs
    frzevars dep_proof_ok ?tac (c,bl)

let general_rewrite l2r occs frzevars dep_proof_ok ?tac c =
  general_rewrite_bindings l2r occs
    frzevars dep_proof_ok ?tac (c,NoBindings) false

let general_rewrite_ebindings_in l2r occs frzevars dep_proof_ok ?tac id =
  general_rewrite_ebindings_clause (Some id) l2r occs frzevars dep_proof_ok ?tac

let general_rewrite_bindings_in l2r occs frzevars dep_proof_ok ?tac id (c,bl) =
  general_rewrite_ebindings_clause (Some id) l2r occs
    frzevars dep_proof_ok ?tac (c,bl)

let general_rewrite_in l2r occs frzevars dep_proof_ok ?tac id c =
  general_rewrite_ebindings_clause (Some id) l2r occs
    frzevars dep_proof_ok ?tac (c,NoBindings)

let general_rewrite_clause l2r with_evars ?tac c cl =
  let occs_of = occurrences_map (List.fold_left
    (fun acc ->
      function ArgArg x -> x :: acc | ArgVar _ -> acc)
    [])
  in
  match cl.onhyps with
    | Some l ->
	(* If a precise list of locations is given, success is mandatory for
	   each of these locations. *)
	let rec do_hyps = function
	  | [] -> Proofview.tclUNIT ()
	  | ((occs,id),_) :: l ->
	    tclTHENFIRST
	      (general_rewrite_ebindings_in l2r (occs_of occs) false true ?tac id c with_evars)
	      (do_hyps l)
	in
	if cl.concl_occs == NoOccurrences then do_hyps l else
	  tclTHENFIRST
	    (general_rewrite_ebindings l2r (occs_of cl.concl_occs) false true ?tac c with_evars)
            (do_hyps l)
    | None ->
	(* Otherwise, if we are told to rewrite in all hypothesis via the
           syntax "* |-", we fail iff all the different rewrites fail *)
	let rec do_hyps_atleastonce = function
	  | [] -> tclZEROMSG (Pp.str"Nothing to rewrite.")
	  | id :: l ->
	    tclIFTHENTRYELSEMUST
	     (general_rewrite_ebindings_in l2r AllOccurrences false true ?tac id c with_evars)
	     (do_hyps_atleastonce l)
	in
	let do_hyps =
	  (* If the term to rewrite uses an hypothesis H, don't rewrite in H *)
	  let ids gl =
	    let ids_in_c = Environ.global_vars_set (Global.env()) (fst c) in
            let ids_of_hyps = pf_ids_of_hyps gl in
	    Id.Set.fold (fun id l -> List.remove Id.equal id l) ids_in_c ids_of_hyps
	  in
          Proofview.Goal.enter { enter = begin fun gl ->
            do_hyps_atleastonce (ids gl)
          end }
	in
	if cl.concl_occs == NoOccurrences then do_hyps else
	  tclIFTHENTRYELSEMUST
	   (general_rewrite_ebindings l2r (occs_of cl.concl_occs) false true ?tac c with_evars)
	   do_hyps

let apply_special_clear_request clear_flag f =
  Proofview.Goal.enter { enter = begin fun gl ->
    let sigma = Tacmach.New.project gl in
    let env = Proofview.Goal.env gl in
    try
      let ((c, bl), sigma) = run_delayed env sigma f in
      apply_clear_request clear_flag (use_clear_hyp_by_default ()) c
    with
      e when catchable_exception e -> tclIDTAC
  end }

let general_multi_rewrite with_evars l cl tac =
  let do1 l2r f =
    Proofview.Goal.enter { enter = begin fun gl ->
      let sigma = Tacmach.New.project gl in
      let env = Proofview.Goal.env gl in
      let (c, sigma) = run_delayed env sigma f in
      tclWITHHOLES with_evars
        (general_rewrite_clause l2r with_evars ?tac c cl) sigma
    end }
  in
  let rec doN l2r c = function
    | Precisely n when n <= 0 -> Proofview.tclUNIT ()
    | Precisely 1 -> do1 l2r c
    | Precisely n -> tclTHENFIRST (do1 l2r c) (doN l2r c (Precisely (n-1)))
    | RepeatStar -> tclREPEAT_MAIN (do1 l2r c)
    | RepeatPlus -> tclTHENFIRST (do1 l2r c) (doN l2r c RepeatStar)
    | UpTo n when n<=0 -> Proofview.tclUNIT ()
    | UpTo n -> tclTHENFIRST (tclTRY (do1 l2r c)) (doN l2r c (UpTo (n-1)))
  in
  let rec loop = function
    | [] -> Proofview.tclUNIT ()
    | (l2r,m,clear_flag,c)::l ->
        tclTHENFIRST
          (tclTHEN (doN l2r c m) (apply_special_clear_request clear_flag c)) (loop l)
  in loop l

let rewriteLR = general_rewrite true AllOccurrences true true
let rewriteRL = general_rewrite false AllOccurrences true true

(* Replacing tactics *)

let classes_dirpath =
  DirPath.make (List.map Id.of_string ["Classes";"Coq"])

let init_setoid () =
  if is_dirpath_prefix_of classes_dirpath (Lib.cwd ()) then ()
  else Coqlib.check_required_library ["Coq";"Setoids";"Setoid"]

let check_setoid cl = 
  Option.fold_left
    ( List.fold_left 
	(fun b ((occ,_),_) -> 
	  b||(Locusops.occurrences_map (fun x -> x) occ <> AllOccurrences)
	)
    )
    ((Locusops.occurrences_map (fun x -> x) cl.concl_occs <> AllOccurrences) &&
	(Locusops.occurrences_map (fun x -> x) cl.concl_occs <> NoOccurrences))
    cl.onhyps

let replace_core clause l2r eq =
  if check_setoid clause
  then init_setoid ();
  tclTHENFIRST
    (assert_as false None None eq)
    (onLastHypId (fun id ->
      tclTHEN
        (tclTRY (general_rewrite_clause l2r false (mkVar id,NoBindings) clause))
	(clear [id])))

(* eq,sym_eq : equality on Type and its symmetry theorem
   c1 c2 : c1 is to be replaced by c2
   unsafe : If true, do not check that c1 and c2 are convertible
   tac : Used to prove the equality c1 = c2
   gl : goal *)

let replace_using_leibniz clause c1 c2 l2r unsafe try_prove_eq_opt =
  let try_prove_eq =
    match try_prove_eq_opt with
      | None -> Proofview.tclUNIT ()
      | Some tac ->  tclCOMPLETE tac
  in
  Proofview.Goal.enter { enter = begin fun gl ->
  let get_type_of = pf_apply get_type_of gl in
  let t1 = get_type_of c1
  and t2 = get_type_of c2 in
  let evd = 
    if unsafe then Some (Tacmach.New.project gl)
    else
      try Some (Evarconv.the_conv_x (Proofview.Goal.env gl) t1 t2 (Tacmach.New.project gl))
      with Evarconv.UnableToUnify _ -> None
  in
  match evd with
  | None ->
    tclFAIL 0 (str"Terms do not have convertible types")
  | Some evd ->
    let e = build_coq_eq () in
    let sym = build_coq_eq_sym () in
    Tacticals.New.pf_constr_of_global sym (fun sym ->
    Tacticals.New.pf_constr_of_global e (fun e ->
    let eq = applist (e, [t1;c1;c2]) in
    tclTHENLAST
      (replace_core clause l2r eq)
      (tclFIRST
         [assumption;
          tclTHEN (apply sym) assumption;
          try_prove_eq
         ])))
  end }

let replace c1 c2 =
  replace_using_leibniz onConcl c2 c1 false false None

let replace_by c1 c2 tac =
  replace_using_leibniz onConcl c2 c1 false false (Some tac)

let replace_in_clause_maybe_by c1 c2 cl tac_opt =
  replace_using_leibniz cl c2 c1 false false tac_opt

(* End of Eduardo's code. The rest of this file could be improved
   using the functions match_with_equation, etc that I defined
   in Pattern.ml.
   -- Eduardo (19/8/97)
*)

(* Tactics for equality reasoning with the "eq" relation. This code
   will work with any equivalence relation which is substitutive *)

(* [find_positions t1 t2]

   will find the positions in the two terms which are suitable for
   discrimination, or for injection.  Obviously, if there is a
   position which is suitable for discrimination, then we want to
   exploit it, and not bother with injection.  So when we find a
   position which is suitable for discrimination, we will just raise
   an exception with that position.

   So the algorithm goes like this:

   if [t1] and [t2] start with the same constructor, then we can
   continue to try to find positions in the arguments of [t1] and
   [t2].

   if [t1] and [t2] do not start with the same constructor, then we
   have found a discrimination position

   if one [t1] or [t2] do not start with a constructor and the two
   terms are not already convertible, then we have found an injection
   position.

   A discriminating position consists of a constructor-path and a pair
   of operators.  The constructor-path tells us how to get down to the
   place where the two operators, which must differ, can be found.

   An injecting position has two terms instead of the two operators,
   since these terms are different, but not manifestly so.

   A constructor-path is a list of pairs of (operator * int), where
   the int (based at 0) tells us which argument of the operator we
   descended into.

 *)

exception DiscrFound of
  (constructor * int) list * constructor * constructor

let injection_on_proofs = ref false

let _ =
  declare_bool_option
    { optsync  = true;
      optdepr  = false;
      optname  = "injection on prop arguments";
      optkey   = ["Injection";"On";"Proofs"];
      optread  = (fun () -> !injection_on_proofs) ;
      optwrite = (fun b -> injection_on_proofs := b) }


let find_positions env sigma t1 t2 =
  let project env sorts posn t1 t2 =
    let ty1 = get_type_of env sigma t1 in
    let s = get_sort_family_of env sigma ty1 in
    if Sorts.List.mem s sorts
    then [(List.rev posn,t1,t2)] else []
  in
  let rec findrec sorts posn t1 t2 =
    let hd1,args1 = whd_all_stack env sigma t1 in
    let hd2,args2 = whd_all_stack env sigma t2 in
    match (kind_of_term hd1, kind_of_term hd2) with
      | Construct (sp1,_), Construct (sp2,_)
          when Int.equal (List.length args1) (constructor_nallargs_env env sp1)
            ->
	  let sorts' =
            Sorts.List.intersect sorts (allowed_sorts env (fst sp1))
          in
          (* both sides are fully applied constructors, so either we descend,
             or we can discriminate here. *)
	  if eq_constructor sp1 sp2 then
	    let nrealargs = constructor_nrealargs_env env sp1 in
	    let rargs1 = List.lastn nrealargs args1 in
	    let rargs2 = List.lastn nrealargs args2 in
            List.flatten
	      (List.map2_i (fun i -> findrec sorts' ((sp1,i)::posn))
		0 rargs1 rargs2)
	  else if Sorts.List.mem InType sorts'
          then (* see build_discriminator *)
	    raise (DiscrFound (List.rev posn,sp1,sp2))
	  else 
          (* if we cannot eliminate to Type, we cannot discriminate but we
	     may still try to project *)
	  project env sorts posn (applist (hd1,args1)) (applist (hd2,args2))
      | _ ->
	  let t1_0 = applist (hd1,args1)
          and t2_0 = applist (hd2,args2) in
          if is_conv env sigma t1_0 t2_0 then
	    []
          else
	    project env sorts posn t1_0 t2_0
  in
  try
    let sorts = if !injection_on_proofs then [InSet;InType;InProp]
		else [InSet;InType]
    in
    Inr (findrec sorts [] t1 t2)
  with DiscrFound (path,c1,c2) ->
    Inl (path,c1,c2)

let discriminable env sigma t1 t2 =
  match find_positions env sigma t1 t2 with
    | Inl _ -> true
    | _ -> false

let injectable env sigma t1 t2 =
    match find_positions env sigma t1 t2 with
    | Inl _ | Inr [] | Inr [([],_,_)] -> false
    | Inr _ -> true


(* Once we have found a position, we need to project down to it.  If
   we are discriminating, then we need to produce False on one of the
   branches of the discriminator, and True on the other one.  So the
   result type of the case-expressions is always Prop.

   If we are injecting, then we need to discover the result-type.
   This can be difficult, since the type of the two terms at the
   injection-position can be different, and we need to find a
   dependent sigma-type which generalizes them both.

   We can get an approximation to the right type to choose by:

   (0) Before beginning, we reserve a patvar for the default
   value of the match, to be used in all the bogus branches.

   (1) perform the case-splits, down to the site of the injection.  At
   each step, we have a term which is the "head" of the next
   case-split.  At the point when we actually reach the end of our
   path, the "head" is the term to return.  We compute its type, and
   then, backwards, make a sigma-type with every free debruijn
   reference in that type.  We can be finer, and first do a S(TRONG)NF
   on the type, so that we get the fewest number of references
   possible.

   (2) This gives us a closed type for the head, which we use for the
   types of all the case-splits.

   (3) Now, we can compute the type of one of T1, T2, and then unify
   it with the type of the last component of the result-type, and this
   will give us the bindings for the other arguments of the tuple.

 *)

(* The algorithm, then is to perform successive case-splits.  We have
   the result-type of the case-split, and also the type of that
   result-type.  We have a "direction" we want to follow, i.e. a
   constructor-number, and in all other "directions", we want to juse
   use the default-value.

   After doing the case-split, we call the afterfun, with the updated
   environment, to produce the term for the desired "direction".

   The assumption is made here that the result-type is not manifestly
   functional, so we can just use the length of the branch-type to
   know how many lambda's to stick in.

 *)

(* [descend_then env sigma head dirn]

   returns the number of products introduced, and the environment
   which is active, in the body of the case-branch given by [dirn],
   along with a continuation, which expects to be fed:

    (1) the value of the body of the branch given by [dirn]
    (2) the default-value

    (3) the type of the default-value, which must also be the type of
        the body of the [dirn] branch

   the continuation then constructs the case-split.
 *)

let descend_then env sigma head dirn =
  let IndType (indf,_) =
    try find_rectype env sigma (get_type_of env sigma head)
    with Not_found ->
      error "Cannot project on an inductive type derived from a dependency." in
  let indp,_ = (dest_ind_family indf) in
  let ind, _ = check_privacy env indp in
  let (mib,mip) = lookup_mind_specif env ind in
  let cstr = get_constructors env indf in
  let dirn_nlams = cstr.(dirn-1).cs_nargs in
  let dirn_env = push_rel_context cstr.(dirn-1).cs_args env in
  (dirn_nlams,
   dirn_env,
   (fun dirnval (dfltval,resty) ->
      let deparsign = make_arity_signature env true indf in
      let p =
	it_mkLambda_or_LetIn (lift (mip.mind_nrealargs+1) resty) deparsign in
      let build_branch i =
	let result = if Int.equal i dirn then dirnval else dfltval in
	it_mkLambda_or_LetIn_name env result cstr.(i-1).cs_args in
      let brl =
        List.map build_branch
          (List.interval 1 (Array.length mip.mind_consnames)) in
      let ci = make_case_info env ind RegularStyle in
      Inductiveops.make_case_or_project env indf ci p head (Array.of_list brl)))

(* Now we need to construct the discriminator, given a discriminable
   position.  This boils down to:

   (1) If the position is directly beneath us, then we need to do a
   case-split, with result-type Prop, and stick True and False into
   the branches, as is convenient.

   (2) If the position is not directly beneath us, then we need to
   call descend_then, to descend one step, and then recursively
   construct the discriminator.

 *)

(* [construct_discriminator env sigma dirn c ind special default]]
   constructs a case-split on [c] of type [ind], with the [dirn]-th
   branch giving [special], and all the rest giving [default]. *)

let build_selector env sigma dirn c ind special default =
  let IndType(indf,_) =
    try find_rectype env sigma ind
    with Not_found ->
       (* one can find Rel(k) in case of dependent constructors
          like T := c : (A:Set)A->T and a discrimination
          on (c bool true) = (c bool false)
          CP : changed assert false in a more informative error
       *)
      user_err ~hdr:"Equality.construct_discriminator"
	(str "Cannot discriminate on inductive constructors with \
		 dependent types.") in
  let (indp,_) = dest_ind_family indf in
  let ind, _ = check_privacy env indp in
  let typ = Retyping.get_type_of env sigma default in
  let (mib,mip) = lookup_mind_specif env ind in
  let deparsign = make_arity_signature env true indf in
  let p = it_mkLambda_or_LetIn typ deparsign in
  let cstrs = get_constructors env indf in
  let build_branch i =
    let endpt = if Int.equal i dirn then special else default in
    it_mkLambda_or_LetIn endpt cstrs.(i-1).cs_args in
  let brl =
    List.map build_branch(List.interval 1 (Array.length mip.mind_consnames)) in
  let ci = make_case_info env ind RegularStyle in
  mkCase (ci, p, c, Array.of_list brl)

let rec build_discriminator env sigma dirn c = function
  | [] ->
      let ind = get_type_of env sigma c in
      let true_0,false_0 =
        build_coq_True(),build_coq_False() in
      build_selector env sigma dirn c ind true_0 false_0
  | ((sp,cnum),argnum)::l ->
      let (cnum_nlams,cnum_env,kont) = descend_then env sigma c cnum in
      let newc = mkRel(cnum_nlams-argnum) in
      let subval = build_discriminator cnum_env sigma dirn newc l in
      kont subval (build_coq_False (),mkSort (Prop Null))

(* Note: discrimination could be more clever: if some elimination is
   not allowed because of a large impredicative constructor in the
   path (see allowed_sorts in find_positions), the positions could
   still be discrimated by projecting first instead of putting the
   discrimination combinator inside the projecting combinator. Example
   of relevant situation:

   Inductive t:Set := c : forall A:Set, A -> nat -> t.
   Goal ~ c _ 0 0 = c _ 0 1. intro. discriminate H.
*)

let gen_absurdity id =
  Proofview.Goal.enter { enter = begin fun gl ->
  let hyp_typ = pf_get_hyp_typ id (Proofview.Goal.assume gl) in
  let hyp_typ = pf_nf_evar gl hyp_typ in
  if is_empty_type hyp_typ
  then
    simplest_elim (mkVar id)
  else
    tclZEROMSG (str "Not the negation of an equality.")
  end }

(* Precondition: eq is leibniz equality

   returns ((eq_elim t t1 P i t2), absurd_term)
   where  P=[e:t]discriminator
          absurd_term=False
*)

let ind_scheme_of_eq lbeq =
  let (mib,mip) = Global.lookup_inductive (destIndRef lbeq.eq) in
  let kind = inductive_sort_family mip in
  (* use ind rather than case by compatibility *)
  let kind =
    if kind == InProp then Elimschemes.ind_scheme_kind_from_prop
    else Elimschemes.ind_scheme_kind_from_type in
  let c, eff = find_scheme kind (destIndRef lbeq.eq) in
    ConstRef c, eff


let discrimination_pf env sigma e (t,t1,t2) discriminator lbeq =
  let i            = build_coq_I () in
  let absurd_term  = build_coq_False () in
  let eq_elim, eff = ind_scheme_of_eq lbeq in
  let sigma, eq_elim = Evd.fresh_global (Global.env ()) sigma eq_elim in
    sigma, (applist (eq_elim, [t;t1;mkNamedLambda e t discriminator;i;t2]), absurd_term),
    eff

let eq_baseid = Id.of_string "e"

let apply_on_clause (f,t) clause =
  let sigma =  clause.evd in
  let f_clause = mk_clenv_from_env clause.env sigma None (f,t) in
  let argmv =
    (match kind_of_term (last_arg f_clause.templval.Evd.rebus) with
     | Meta mv -> mv
     | _  -> user_err  (str "Ill-formed clause applicator.")) in
  clenv_fchain ~with_univs:false argmv f_clause clause

let discr_positions env sigma (lbeq,eqn,(t,t1,t2)) eq_clause cpath dirn =
  let e = next_ident_away eq_baseid (ids_of_context env) in
  let e_env = push_named (Context.Named.Declaration.LocalAssum (e,t)) env in
  let discriminator =
    build_discriminator e_env sigma dirn (mkVar e) cpath in
  let sigma,(pf, absurd_term), eff = 
    discrimination_pf env sigma e (t,t1,t2) discriminator lbeq in
  let pf_ty = mkArrow eqn absurd_term in
  let absurd_clause = apply_on_clause (pf,pf_ty) eq_clause in
  let pf = Clenvtac.clenv_value_cast_meta absurd_clause in
  Proofview.Unsafe.tclEVARS sigma <*>
  Proofview.tclEFFECTS eff <*>
  tclTHENS (assert_after Anonymous absurd_term)
    [onLastHypId gen_absurdity; (Proofview.V82.tactic (Tacmach.refine pf))]

let discrEq (lbeq,_,(t,t1,t2) as u) eq_clause =
  let sigma = eq_clause.evd in
  Proofview.Goal.nf_enter { enter = begin fun gl ->
    let env = Proofview.Goal.env gl in
    match find_positions env sigma t1 t2 with
    | Inr _ ->
	tclZEROMSG (str"Not a discriminable equality.")
    | Inl (cpath, (_,dirn), _) ->
	discr_positions env sigma u eq_clause cpath dirn
  end }

let onEquality with_evars tac (c,lbindc) =
  Proofview.Goal.nf_enter { enter = begin fun gl ->
  let type_of = pf_unsafe_type_of gl in
  let reduce_to_quantified_ind = pf_apply Tacred.reduce_to_quantified_ind gl in
  let t = type_of c in
  let t' = try snd (reduce_to_quantified_ind t) with UserError _ -> t in
  let eq_clause = pf_apply make_clenv_binding gl (c,t') lbindc in
  let eq_clause' = Clenvtac.clenv_pose_dependent_evars with_evars eq_clause in
  let eqn = clenv_type eq_clause' in
  let (eq,u,eq_args) = find_this_eq_data_decompose gl eqn in
  tclTHEN
    (Proofview.Unsafe.tclEVARS eq_clause'.evd)
    (tac (eq,eqn,eq_args) eq_clause')
  end }

let onNegatedEquality with_evars tac =
  Proofview.Goal.nf_enter { enter = begin fun gl ->
    let sigma = Tacmach.New.project gl in
    let ccl = Proofview.Goal.concl gl in
    let env = Proofview.Goal.env gl in
    match kind_of_term (hnf_constr env sigma ccl) with
    | Prod (_,t,u) when is_empty_type u ->
        tclTHEN introf
          (onLastHypId (fun id ->
            onEquality with_evars tac (mkVar id,NoBindings)))
    | _ ->
        tclZEROMSG (str "Not a negated primitive equality.")
  end }

let discrSimpleClause with_evars = function
  | None -> onNegatedEquality with_evars discrEq
  | Some id -> onEquality with_evars discrEq (mkVar id,NoBindings)

let discr with_evars = onEquality with_evars discrEq

let discrClause with_evars = onClause (discrSimpleClause with_evars)

let discrEverywhere with_evars =
(*
  tclORELSE
*)
    (if discr_do_intro () then
      (tclTHEN
	(tclREPEAT introf)
	(tryAllHyps
          (fun id -> tclCOMPLETE (discr with_evars (mkVar id,NoBindings)))))
     else (* <= 8.2 compat *)
       tryAllHypsAndConcl (discrSimpleClause with_evars))
(*    (fun gls ->
       user_err ~hdr:"DiscrEverywhere" (str"No discriminable equalities."))
*)
let discr_tac with_evars = function
  | None -> discrEverywhere with_evars
  | Some c -> onInductionArg (fun clear_flag -> discr with_evars) c

let discrConcl = discrClause false onConcl
let discrHyp id = discrClause false (onHyp id)

(* returns the sigma type (sigS, sigT) with the respective
    constructor depending on the sort *)
(* J.F.: correction du bug #1167 en accord avec Hugo. *)

let find_sigma_data env s = build_sigma_type ()

(* [make_tuple env sigma (rterm,rty) lind] assumes [lind] is the lesser
   index bound in [rty]

   Then we build the term

     [(existT A P (mkRel lind) rterm)] of type [(sigS A P)]

   where [A] is the type of [mkRel lind] and [P] is [\na:A.rty{1/lind}]
 *)

let make_tuple env sigma (rterm,rty) lind =
  assert (dependent (mkRel lind) rty);
  let sigdata = find_sigma_data env (get_sort_of env sigma rty) in
  let sigma, a = type_of ~refresh:true env sigma (mkRel lind) in
  let na = Context.Rel.Declaration.get_name (lookup_rel lind env) in
  (* We move [lind] to [1] and lift other rels > [lind] by 1 *)
  let rty = lift (1-lind) (liftn lind (lind+1) rty) in
  (* Now [lind] is [mkRel 1] and we abstract on (na:a) *)
  let p = mkLambda (na, a, rty) in
  let sigma, exist_term = Evd.fresh_global env sigma sigdata.intro in
  let sigma, sig_term = Evd.fresh_global env sigma sigdata.typ in
    sigma,
    (applist(exist_term,[a;p;(mkRel lind);rterm]),
     applist(sig_term,[a;p]))

(* check that the free-references of the type of [c] are contained in
   the free-references of the normal-form of that type. Strictly
   computing the exact set of free rels would require full
   normalization but this is not reasonable (e.g. in presence of
   records that contains proofs). We restrict ourself to a "simpl"
   normalization *)

let minimal_free_rels env sigma (c,cty) =
  let cty_rels = free_rels cty in
  let cty' = simpl env sigma cty in
  let rels' = free_rels cty' in
  if Int.Set.subset cty_rels rels' then
    (cty,cty_rels)
  else
    (cty',rels')

(* Like the above, but recurse over all the rels found until there are
   no more rels to be found *)
let minimal_free_rels_rec env sigma =
  let rec minimalrec_free_rels_rec prev_rels (c,cty) =
    let (cty,direct_rels) = minimal_free_rels env sigma (c,cty) in
    let combined_rels = Int.Set.union prev_rels direct_rels in
    let folder rels i = snd (minimalrec_free_rels_rec rels (c, unsafe_type_of env sigma (mkRel i)))
    in (cty, List.fold_left folder combined_rels (Int.Set.elements (Int.Set.diff direct_rels prev_rels)))
  in minimalrec_free_rels_rec Int.Set.empty

(* [sig_clausal_form siglen ty]

   Will explode [siglen] [sigS,sigT ]'s on [ty] (depending on the
   type of ty), and return:

   (1) a pattern, with meta-variables in it for various arguments,
       which, when the metavariables are replaced with appropriate
       terms, will have type [ty]

   (2) an integer, which is the last argument - the one which we just
       returned.

   (3) a pattern, for the type of that last meta

   (4) a typing for each patvar

   WARNING: No checking is done to make sure that the
            sigS(or sigT)'s are actually there.
          - Only homogeneous pairs are built i.e. pairs where all the
   dependencies are of the same sort

   [sig_clausal_form] proceed as follows: the default tuple is
   constructed by taking the tuple-type, exploding the first [tuplen]
   [sigS]'s, and replacing at each step the binder in the
   right-hand-type by a fresh metavariable. In addition, on the way
   back out, we will construct the pattern for the tuple which uses
   these meta-vars.

   This gives us a pattern, which we use to match against the type of
   [dflt]; if that fails, then against the S(TRONG)NF of that type.  If
   both fail, then we just cannot construct our tuple.  If one of
   those succeed, then we can construct our value easily - we just use
   the tuple-pattern.

 *)

let sig_clausal_form env sigma sort_of_ty siglen ty dflt =
  let sigdata = find_sigma_data env sort_of_ty in
  let evdref = ref (Evd.clear_metas sigma) in
  let rec sigrec_clausal_form siglen p_i =
    if Int.equal siglen 0 then
      (* is the default value typable with the expected type *)
      let dflt_typ = unsafe_type_of env sigma dflt in
      try
	let () = evdref := Evarconv.the_conv_x_leq env dflt_typ p_i !evdref in
	let () = evdref := Evarconv.consider_remaining_unif_problems env !evdref in
	dflt
      with Evarconv.UnableToUnify _ ->
	error "Cannot solve a unification problem."
    else
      let (a,p_i_minus_1) = match whd_beta_stack !evdref p_i with
	| (_sigS,[a;p]) -> (a,p)
 	| _ -> anomaly ~label:"sig_clausal_form" (Pp.str "should be a sigma type") in
      let ev = Evarutil.e_new_evar env evdref a in
      let rty = beta_applist(p_i_minus_1,[ev]) in
      let tuple_tail = sigrec_clausal_form (siglen-1) rty in
      match
        Evd.existential_opt_value !evdref
          (destEvar ev)
      with
	| Some w ->
            let w_type = unsafe_type_of env sigma w in
            if Evarconv.e_cumul env evdref w_type a then
	      let exist_term = Evarutil.evd_comb1 (Evd.fresh_global env) evdref sigdata.intro in
              applist(exist_term,[a;p_i_minus_1;w;tuple_tail])
            else
              error "Cannot solve a unification problem."
	| None ->
            (* This at least happens if what has been detected as a
               dependency is not one; use an evasive error message;
               even if the problem is upwards: unification should be
               tried in the first place in make_iterated_tuple instead
               of approximatively computing the free rels; then
               unsolved evars would mean not binding rel *)
	    error "Cannot solve a unification problem."
  in
  let scf = sigrec_clausal_form siglen ty in
    !evdref, Evarutil.nf_evar !evdref scf

(* The problem is to build a destructor (a generalization of the
   predecessor) which, when applied to a term made of constructors
   (say [Ci(e1,Cj(e2,Ck(...,term,...),...),...)]), returns a given
   subterm of the term (say [term]).

   Let [typ] be the type of [term]. If [term] has no dependencies in
   the [e1], [e2], etc, then all is simple. If not, then we need to
   encapsulated the dependencies into a dependent tuple in such a way
   that the destructor has not a dependent type and rewriting can then
   be applied. The destructor has the form

   [e]Cases e of
      | ...
      | Ci (x1,x2,...) =>
          Cases x2 of
          | ...
          | Cj (y1,y2,...) =>
              Cases y2 of
              | ...
              | Ck (...,z,...) => z
              | ... end
          | ... end
      | ... end

   and the dependencies is expressed by the fact that [z] has a type
   dependent in the x1, y1, ...

   Assume [z] is typed as follows: env |- z:zty

   If [zty] has no dependencies, this is simple. Otherwise, assume
   [zty] has free (de Bruijn) variables in,...i1 then the role of
   [make_iterated_tuple env sigma (term,typ) (z,zty)] is to build the
   tuple

   [existT [xn]Pn Rel(in) .. (existT [x2]P2 Rel(i2) (existT [x1]P1 Rel(i1) z))]

   where P1 is zty[i1/x1], P2 is {x1 | P1[i2/x2]} etc.

   To do this, we find the free (relative) references of the strong NF
   of [z]'s type, gather them together in left-to-right order
   (i.e. highest-numbered is farthest-left), and construct a big
   iterated pair out of it. This only works when the references are
   all themselves to members of [Set]s, because we use [sigS] to
   construct the tuple.

   Suppose now that our constructed tuple is of length [tuplen]. We
   need also to construct a default value for the other branches of
   the destructor. As default value, we take a tuple of the form

    [existT [xn]Pn ?n (... existT [x2]P2 ?2 (existT [x1]P1 ?1 term))]

   but for this we have to solve the following unification problem:

     typ = zty[i1/?1;...;in/?n]

   This is done by [sig_clausal_form].
 *)

let make_iterated_tuple env sigma dflt (z,zty) =
  let (zty,rels) = minimal_free_rels_rec env sigma (z,zty) in
  let sort_of_zty = get_sort_of env sigma zty in
  let sorted_rels = Int.Set.elements rels in
  let sigma, (tuple,tuplety) =
    List.fold_left (fun (sigma, t) -> make_tuple env sigma t) (sigma, (z,zty)) sorted_rels
  in
  assert (closed0 tuplety);
  let n = List.length sorted_rels in
  let sigma, dfltval = sig_clausal_form env sigma sort_of_zty n tuplety dflt in
    sigma, (tuple,tuplety,dfltval)

let rec build_injrec env sigma dflt c = function
  | [] -> make_iterated_tuple env sigma dflt (c,unsafe_type_of env sigma c)
  | ((sp,cnum),argnum)::l ->
    try
      let (cnum_nlams,cnum_env,kont) = descend_then env sigma c cnum in
      let newc = mkRel(cnum_nlams-argnum) in
      let sigma, (subval,tuplety,dfltval) = build_injrec cnum_env sigma dflt newc l in
	sigma, (kont subval (dfltval,tuplety), tuplety,dfltval)
    with
	UserError _ -> failwith "caught"

let build_injector env sigma dflt c cpath =
  let sigma, (injcode,resty,_) = build_injrec env sigma dflt c cpath in
    sigma, (injcode,resty)

(*
let try_delta_expand env sigma t =
  let whdt = whd_all env sigma t  in
  let rec hd_rec c  =
    match kind_of_term c with
      | Construct _ -> whdt
      | App (f,_)  -> hd_rec f
      | Cast (c,_,_) -> hd_rec c
      | _  -> t
  in
  hd_rec whdt
*)

let eq_dec_scheme_kind_name = ref (fun _ -> failwith "eq_dec_scheme undefined")
let set_eq_dec_scheme_kind k = eq_dec_scheme_kind_name := (fun _ -> k)

let inject_if_homogenous_dependent_pair ty =
  Proofview.Goal.nf_enter { enter = begin fun gl ->
  try
    let eq,u,(t,t1,t2) = find_this_eq_data_decompose gl ty in
    (* fetch the informations of the  pair *)
    let ceq = Universes.constr_of_global Coqlib.glob_eq in
    let sigTconstr () = (Coqlib.build_sigma_type()).Coqlib.typ in
    let existTconstr () = (Coqlib.build_sigma_type()).Coqlib.intro in
    (* check whether the equality deals with dep pairs or not *)
    let eqTypeDest = fst (decompose_app t) in
    if not (Globnames.is_global (sigTconstr()) eqTypeDest) then raise Exit;
    let hd1,ar1 = decompose_app_vect t1 and
        hd2,ar2 = decompose_app_vect t2 in
    if not (Globnames.is_global (existTconstr()) hd1) then raise Exit;
    if not (Globnames.is_global (existTconstr()) hd2) then raise Exit;
    let ind,_ = try pf_apply find_mrectype gl ar1.(0) with Not_found -> raise Exit in
    (* check if the user has declared the dec principle *)
    (* and compare the fst arguments of the dep pair *)
    (* Note: should work even if not an inductive type, but the table only *)
    (* knows inductive types *)
    if not (Ind_tables.check_scheme (!eq_dec_scheme_kind_name()) (fst ind) &&
      pf_apply is_conv gl ar1.(2) ar2.(2)) then raise Exit;
    Coqlib.check_required_library ["Coq";"Logic";"Eqdep_dec"];
    let new_eq_args = [|pf_unsafe_type_of gl ar1.(3);ar1.(3);ar2.(3)|] in
    let inj2 = Coqlib.coq_constant "inj_pair2_eq_dec is missing"
      ["Logic";"Eqdep_dec"] "inj_pair2_eq_dec" in
    let c, eff = find_scheme (!eq_dec_scheme_kind_name()) (Univ.out_punivs ind) in
    (* cut with the good equality and prove the requested goal *)
    tclTHENLIST
      [Proofview.tclEFFECTS eff;
       intro;
       onLastHyp (fun hyp ->
        tclTHENS (cut (mkApp (ceq,new_eq_args)))
          [clear [destVar hyp];
           Proofview.V82.tactic (Tacmach.refine
             (mkApp(inj2,[|ar1.(0);mkConst c;ar1.(1);ar1.(2);ar1.(3);ar2.(3);hyp|])))
          ])]
  with Exit ->
    Proofview.tclUNIT ()
  end }

(* Given t1=t2 Inj calculates the whd normal forms of t1 and t2 and it
   expands then only when the whdnf has a constructor of an inductive type
   in hd position, otherwise delta expansion is not done *)

let simplify_args env sigma t =
  (* Quick hack to reduce in arguments of eq only *)
  match decompose_app t with
    | eq, [t;c1;c2] -> applist (eq,[t;simpl env sigma c1;simpl env sigma c2])
    | eq, [t1;c1;t2;c2] -> applist (eq,[t1;simpl env sigma c1;t2;simpl env sigma c2])
    | _ -> t

let inject_at_positions env sigma l2r (eq,_,(t,t1,t2)) eq_clause posns tac =
  let e = next_ident_away eq_baseid (ids_of_context env) in
  let e_env = push_named (LocalAssum (e,t)) env in
  let evdref = ref sigma in
  let filter (cpath, t1', t2') =
    try
      (* arbitrarily take t1' as the injector default value *)
      let sigma, (injbody,resty) = build_injector e_env !evdref t1' (mkVar e) cpath in
      let injfun = mkNamedLambda e t injbody in
      let sigma,congr = Evd.fresh_global env sigma eq.congr in
      let pf = applist(congr,[t;resty;injfun;t1;t2]) in
      let sigma, pf_typ = Typing.type_of env sigma pf in
      let inj_clause = apply_on_clause (pf,pf_typ) eq_clause in
      let pf = Clenvtac.clenv_value_cast_meta inj_clause in
      let ty = simplify_args env sigma (clenv_type inj_clause) in
	evdref := sigma;
	Some (pf, ty)
    with Failure _ -> None
  in
  let injectors = List.map_filter filter posns in
  if List.is_empty injectors then
    tclZEROMSG (str "Failed to decompose the equality.")
  else
    Proofview.tclTHEN (Proofview.Unsafe.tclEVARS !evdref)
    (Tacticals.New.tclTHENFIRST
      (Proofview.tclIGNORE (Proofview.Monad.List.map
         (fun (pf,ty) -> tclTHENS (cut ty)
           [inject_if_homogenous_dependent_pair ty;
            Proofview.V82.tactic (Tacmach.refine pf)])
         (if l2r then List.rev injectors else injectors)))
      (tac (List.length injectors)))

let injEqThen tac l2r (eq,_,(t,t1,t2) as u) eq_clause =
  let sigma = eq_clause.evd in
  let env = eq_clause.env in
  match find_positions env sigma t1 t2 with
  | Inl _ ->
     tclZEROMSG (strbrk"This equality is discriminable. You should use the discriminate tactic to solve the goal.")
  | Inr [] ->
     let suggestion = if !injection_on_proofs then "" else " You can try to use option Set Injection On Proofs." in
     tclZEROMSG (strbrk("No information can be deduced from this equality and the injectivity of constructors. This may be because the terms are convertible, or due to pattern matching restrictions in the sort Prop." ^ suggestion))
  | Inr [([],_,_)] when Flags.version_strictly_greater Flags.V8_3 ->
     tclZEROMSG (str"Nothing to inject.")
  | Inr posns ->
      inject_at_positions env sigma l2r u eq_clause posns
	(tac (clenv_value eq_clause))

let get_previous_hyp_position id gl =
  let rec aux dest = function
  | [] -> raise (RefinerError (NoSuchHyp id))
  | d :: right ->
    let hyp = Context.Named.Declaration.get_id d in
    if Id.equal hyp id then dest else aux (MoveAfter hyp) right
  in
  aux MoveLast (Proofview.Goal.hyps (Proofview.Goal.assume gl))

let injEq ?(old=false) with_evars clear_flag ipats =
  (* Decide which compatibility mode to use *)
  let ipats_style, l2r, dft_clear_flag, bounded_intro = match ipats with
    | None when not old && use_injection_in_context () ->
      Some [], true, true, true
    | None -> None, false, false, false
    | _ -> let b = use_injection_pattern_l2r_order () in ipats, b, b, b in
  (* Built the post tactic depending on compatibility mode *)
  let post_tac c n =
    match ipats_style with
    | Some ipats ->
      Proofview.Goal.enter { enter = begin fun gl ->
        let destopt = match kind_of_term c with
        | Var id -> get_previous_hyp_position id gl
        | _ -> MoveLast in
        let clear_tac =
          tclTRY (apply_clear_request clear_flag dft_clear_flag c) in
        (* Try should be removal if dependency were treated *)
        let intro_tac =
          if bounded_intro
          then intro_patterns_bound_to with_evars n destopt ipats
          else intro_patterns_to with_evars destopt ipats in
        tclTHEN clear_tac intro_tac
      end }
    | None -> tclIDTAC in
  injEqThen post_tac l2r

let inj ipats with_evars clear_flag = onEquality with_evars (injEq with_evars clear_flag ipats)

let injClause ipats with_evars = function
  | None -> onNegatedEquality with_evars (injEq with_evars None ipats)
  | Some c -> onInductionArg (inj ipats with_evars) c

let simpleInjClause with_evars = function
  | None -> onNegatedEquality with_evars (injEq ~old:true with_evars None None)
  | Some c -> onInductionArg (fun clear_flag -> onEquality with_evars (injEq ~old:true with_evars clear_flag None)) c

let injConcl = injClause None false None
let injHyp clear_flag id = injClause None false (Some (clear_flag,ElimOnIdent (Loc.ghost,id)))

let decompEqThen ntac (lbeq,_,(t,t1,t2) as u) clause =
  Proofview.Goal.nf_enter { enter = begin fun gl ->
    let sigma =  clause.evd in
    let env = Proofview.Goal.env gl in
      match find_positions env sigma t1 t2 with
      | Inl (cpath, (_,dirn), _) ->
	  discr_positions env sigma u clause cpath dirn
      | Inr [] -> (* Change: do not fail, simplify clear this trivial hyp *)
        ntac (clenv_value clause) 0
    | Inr posns ->
	inject_at_positions env sigma true u clause posns
          (ntac (clenv_value clause))
  end }

let dEqThen with_evars ntac = function
  | None -> onNegatedEquality with_evars (decompEqThen (ntac None))
  | Some c -> onInductionArg (fun clear_flag -> onEquality with_evars (decompEqThen (ntac clear_flag))) c

let dEq with_evars =
  dEqThen with_evars (fun clear_flag c x ->
    (apply_clear_request clear_flag (use_clear_hyp_by_default ()) c))

let intro_decomp_eq tac data cl =
  Proofview.Goal.enter { enter = begin fun gl ->
    let cl = pf_apply make_clenv_binding gl cl NoBindings in
    decompEqThen (fun _ -> tac) data cl
  end }

let _ = declare_intro_decomp_eq intro_decomp_eq

(* [subst_tuple_term dep_pair B]

   Given that dep_pair looks like:

   (existT e1 (existT e2 ... (existT en en+1) ... ))

   of type {x1:T1 & {x2:T2(x1) & ... {xn:Tn(x1..xn-1) & en+1 } } }

   and B might contain instances of the ei, we will return the term:

   ([x1:ty1]...[xn+1:tyn+1]B
    (projT1 (mkRel 1))
    (projT1 (projT2 (mkRel 1)))
    ...
    (projT1 (projT2^n (mkRel 1)))
    (projT2 (projT2^n (mkRel 1)))

   That is, we will abstract out the terms e1...en+1 of types
   t1 (=_beta T1), ..., tn+1 (=_beta Tn+1(e1..en)) as usual, but
   will then produce a term in which the abstraction is on a single
   term - the debruijn index [mkRel 1], which will be of the same type
   as dep_pair (note that the abstracted body may not be typable!).

   ALGORITHM for abstraction:

   We have a list of terms, [e1]...[en+1], which we want to abstract
   out of [B].  For each term [ei], going backwards from [n+1], we
   just do a [subst_term], and then do a lambda-abstraction to the
   type of the [ei].

 *)

let decomp_tuple_term env c t =
  let rec decomprec inner_code ex exty =
    let iterated_decomp =
    try
      let ({proj1=p1; proj2=p2}),(i,a,p,car,cdr) = find_sigma_data_decompose ex in
      let car_code = applist (mkConstU (destConstRef p1,i),[a;p;inner_code])
      and cdr_code = applist (mkConstU (destConstRef p2,i),[a;p;inner_code]) in
      let cdrtyp = beta_applist (p,[car]) in
      List.map (fun l -> ((car,a),car_code)::l) (decomprec cdr_code cdr cdrtyp)
    with Constr_matching.PatternMatchingFailure ->
      []
    in [((ex,exty),inner_code)]::iterated_decomp
  in decomprec (mkRel 1) c t

let subst_tuple_term env sigma dep_pair1 dep_pair2 b =
  let sigma = Sigma.to_evar_map sigma in
  let typ = get_type_of env sigma dep_pair1 in
  (* We find all possible decompositions *)
  let decomps1 = decomp_tuple_term env dep_pair1 typ in
  let decomps2 = decomp_tuple_term env dep_pair2 typ in
  (* We adjust to the shortest decomposition *)
  let n = min (List.length decomps1) (List.length decomps2) in
  let decomp1 = List.nth decomps1 (n-1) in
  let decomp2 = List.nth decomps2 (n-1) in
  (* We rewrite dep_pair1 ... *)
  let e1_list,proj_list = List.split decomp1 in
  (* ... and use dep_pair2 to compute the expected goal *)
  let e2_list,_ = List.split decomp2 in
  (* We build the expected goal *)
  let abst_B =
    List.fold_right
      (fun (e,t) body -> lambda_create env (t,subst_term e body)) e1_list b in
  let pred_body = beta_applist(abst_B,proj_list) in
  let body = mkApp (lambda_create env (typ,pred_body),[|dep_pair1|]) in
  let expected_goal = beta_applist (abst_B,List.map fst e2_list) in
  (* Simulate now the normalisation treatment made by Logic.mk_refgoals *)
  let expected_goal = nf_betaiota sigma expected_goal in
  (* Retype to get universes right *)
  let sigma, expected_goal_ty = Typing.type_of env sigma expected_goal in
  let sigma, _ = Typing.type_of env sigma body in
  Sigma.Unsafe.of_pair ((body, expected_goal), sigma)

(* Like "replace" but decompose dependent equalities                      *)
(* i.e. if equality is "exists t v = exists u w", and goal is "phi(t,u)", *)
(* then it uses the predicate "\x.phi(proj1_sig x,proj2_sig x)", and so   *)
(* on for further iterated sigma-tuples                                   *)

let cutSubstInConcl l2r eqn =
  Proofview.Goal.nf_s_enter { s_enter = begin fun gl ->
  let env = Proofview.Goal.env gl in
  let sigma = Proofview.Goal.sigma gl in
  let (lbeq,u,(t,e1,e2)) = find_eq_data_decompose gl eqn in
  let typ = pf_concl gl in
  let (e1,e2) = if l2r then (e1,e2) else (e2,e1) in
  let Sigma ((typ, expected), sigma, p) = subst_tuple_term env sigma e1 e2 typ in
  let tac =
  tclTHENFIRST
    (tclTHENLIST [
       (change_concl typ); (* Put in pattern form *)
       (replace_core onConcl l2r eqn)
    ])
    (change_concl expected) (* Put in normalized form *)
  in
  Sigma (tac, sigma, p)
  end }

let cutSubstInHyp l2r eqn id =
  Proofview.Goal.nf_s_enter { s_enter = begin fun gl ->
  let env = Proofview.Goal.env gl in
  let sigma = Proofview.Goal.sigma gl in
  let (lbeq,u,(t,e1,e2)) = find_eq_data_decompose gl eqn in
  let typ = pf_get_hyp_typ id gl in
  let (e1,e2) = if l2r then (e1,e2) else (e2,e1) in
  let Sigma ((typ, expected), sigma, p) = subst_tuple_term env sigma e1 e2 typ in
  let tac =
    tclTHENFIRST
    (tclTHENLIST [
       (change_in_hyp None (make_change_arg typ) (id,InHypTypeOnly));
       (replace_core (onHyp id) l2r eqn)
    ])
    (change_in_hyp None (make_change_arg expected) (id,InHypTypeOnly))
  in
  Sigma (tac, sigma, p)
  end }

let try_rewrite tac =
  Proofview.tclORELSE tac begin function (e, info) -> match e with
    | Constr_matching.PatternMatchingFailure ->
	tclZEROMSG (str "Not a primitive equality here.")
    | e when catchable_exception e ->
	tclZEROMSG
          (strbrk "Cannot find a well-typed generalization of the goal that makes the proof progress.")
    | e -> Proofview.tclZERO ~info e
  end

let cutSubstClause l2r eqn cls =
  match cls with
    | None ->    cutSubstInConcl l2r eqn
    | Some id -> cutSubstInHyp l2r eqn id

let cutRewriteClause l2r eqn cls = try_rewrite (cutSubstClause l2r eqn cls)
let cutRewriteInHyp l2r eqn id = cutRewriteClause l2r eqn (Some id)
let cutRewriteInConcl l2r eqn = cutRewriteClause l2r eqn None

let substClause l2r c cls =
  Proofview.Goal.enter { enter = begin fun gl ->
  let eq = pf_apply get_type_of gl c in
  tclTHENS (cutSubstClause l2r eq cls)
    [Proofview.tclUNIT (); exact_no_check c]
  end }

let rewriteClause l2r c cls = try_rewrite (substClause l2r c cls)
let rewriteInHyp l2r c id = rewriteClause l2r c (Some id)
let rewriteInConcl l2r c = rewriteClause l2r c None

(* Naming scheme for rewrite and cutrewrite tactics

      give equality        give proof of equality

    / cutSubstClause       substClause
raw | cutSubstInHyp        substInHyp
    \ cutSubstInConcl      substInConcl

    / cutRewriteClause     rewriteClause
user| cutRewriteInHyp      rewriteInHyp
    \ cutRewriteInConcl    rewriteInConcl

raw = raise typing error or PatternMatchingFailure
user = raise user error specific to rewrite
*)

(**********************************************************************)
(* Substitutions tactics (JCF) *)

let regular_subst_tactic = ref true

let _ =
  declare_bool_option
    { optsync  = true;
      optdepr  = false;
      optname  = "more regular behavior of tactic subst";
      optkey   = ["Regular";"Subst";"Tactic"];
      optread  = (fun () -> !regular_subst_tactic);
      optwrite = (:=) regular_subst_tactic }

let restrict_to_eq_and_identity eq = (* compatibility *)
  if not (is_global glob_eq eq) &&
    not (is_global glob_identity eq) 
  then raise Constr_matching.PatternMatchingFailure

exception FoundHyp of (Id.t * constr * bool)

(* tests whether hyp [c] is [x = t] or [t = x], [x] not occurring in [t] *)
let is_eq_x gl x d =
  let id = NamedDecl.get_id d in
  try
    let is_var id c = match kind_of_term c with
    | Var id' -> Id.equal id id'
    | _ -> false
    in
    let c = pf_nf_evar gl (NamedDecl.get_type d) in
    let (_,lhs,rhs) = pi3 (find_eq_data_decompose gl c) in
    if (is_var x lhs) && not (local_occur_var x rhs) then raise (FoundHyp (id,rhs,true));
    if (is_var x rhs) && not (local_occur_var x lhs) then raise (FoundHyp (id,lhs,false))
  with Constr_matching.PatternMatchingFailure ->
    ()

(* Rewrite "hyp:x=rhs" or "hyp:rhs=x" (if dir=false) everywhere and
   erase hyp and x; proceed by generalizing all dep hyps *)

let subst_one dep_proof_ok x (hyp,rhs,dir) =
  Proofview.Goal.enter { enter = begin fun gl ->
  let env = Proofview.Goal.env gl in
  let hyps = Proofview.Goal.hyps (Proofview.Goal.assume gl) in
  let concl = Proofview.Goal.concl (Proofview.Goal.assume gl) in
  (* The set of hypotheses using x *)
  let dephyps =
    List.rev (pi3 (List.fold_right (fun dcl (dest,deps,allhyps) ->
      let id = NamedDecl.get_id dcl in
      if not (Id.equal id hyp)
         && List.exists (fun y -> occur_var_in_decl env y dcl) deps
      then
        let id_dest = if !regular_subst_tactic then dest else MoveLast in
        (dest,id::deps,(id_dest,id)::allhyps)
      else
        (MoveBefore id,deps,allhyps))
      hyps
      (MoveBefore x,[x],[]))) in (* In practice, no dep hyps before x, so MoveBefore x is good enough *)
  (* Decides if x appears in conclusion *)
  let depconcl = occur_var env x concl in
  let need_rewrite = not (List.is_empty dephyps) || depconcl in
  tclTHENLIST
    ((if need_rewrite then
      [revert (List.map snd dephyps);
       general_rewrite dir AllOccurrences true dep_proof_ok (mkVar hyp);
       (tclMAP (fun (dest,id) -> intro_move (Some id) dest) dephyps)]
      else
       [Proofview.tclUNIT ()]) @
     [tclTRY (clear [x; hyp])])
  end }

(* Look for an hypothesis hyp of the form "x=rhs" or "rhs=x", rewrite
   it everywhere, and erase hyp and x; proceed by generalizing all dep hyps *)

let subst_one_var dep_proof_ok x =
  Proofview.Goal.enter { enter = begin fun gl ->
    let gl = Proofview.Goal.assume gl in
    let decl = pf_get_hyp x gl in
    (* If x has a body, simply replace x with body and clear x *)
    if is_local_def decl then tclTHEN (unfold_body x) (clear [x]) else
      (* Find a non-recursive definition for x *)
      let res =
        try
          (** [is_eq_x] ensures nf_evar on its side *)
          let hyps = Proofview.Goal.hyps gl in
          let test hyp _ = is_eq_x gl x hyp in
          Context.Named.fold_outside test ~init:() hyps;
          user_err ~hdr:"Subst"
            (str "Cannot find any non-recursive equality over " ++ pr_id x ++
	       str".")
        with FoundHyp res -> res in
      subst_one dep_proof_ok x res
  end }

let subst_gen dep_proof_ok ids =
  tclMAP (subst_one_var dep_proof_ok) ids

(* For every x, look for an hypothesis hyp of the form "x=rhs" or "rhs=x",
   rewrite it everywhere, and erase hyp and x; proceed by generalizing
   all dep hyps *)

let subst = subst_gen true

type subst_tactic_flags = {
  only_leibniz : bool;
  rewrite_dependent_proof : bool
}

let default_subst_tactic_flags () =
  if Flags.version_strictly_greater Flags.V8_2 then
    { only_leibniz = false; rewrite_dependent_proof = true }
  else
    { only_leibniz = true; rewrite_dependent_proof = false }

let subst_all ?(flags=default_subst_tactic_flags ()) () =

  if !regular_subst_tactic then

  (* First step: find hypotheses to treat in linear time *)
  let find_equations gl =
    let gl = Proofview.Goal.assume gl in
    let env = Proofview.Goal.env gl in
    let find_eq_data_decompose = find_eq_data_decompose gl in
    let select_equation_name decl =
      try
        let lbeq,u,(_,x,y) = find_eq_data_decompose (NamedDecl.get_type decl) in
        let eq = Universes.constr_of_global_univ (lbeq.eq,u) in
        if flags.only_leibniz then restrict_to_eq_and_identity eq;
        match kind_of_term x, kind_of_term y with
<<<<<<< HEAD
        | Var z, _ | _, Var z when not (is_evaluable env (EvalVarRef z))  ->
            Some (NamedDecl.get_id decl)
=======
        | Var z, _  when not (is_evaluable env (EvalVarRef z)) ->
            Some (get_id decl)
        | _, Var z when not (is_evaluable env (EvalVarRef z)) ->
            Some (get_id decl)
>>>>>>> decdd5b3
        | _ ->
            None
      with Constr_matching.PatternMatchingFailure -> None
    in
    let hyps = Proofview.Goal.hyps gl in
    List.rev (List.map_filter select_equation_name hyps)
  in

  (* Second step: treat equations *)
  let process hyp =
    Proofview.Goal.enter { enter = begin fun gl ->
    let gl = Proofview.Goal.assume gl in
    let env = Proofview.Goal.env gl in
    let find_eq_data_decompose = find_eq_data_decompose gl in
    let c = pf_get_hyp hyp gl |> NamedDecl.get_type in
    let _,_,(_,x,y) = find_eq_data_decompose c in
    (* J.F.: added to prevent failure on goal containing x=x as an hyp *)
    if Term.eq_constr x y then Proofview.tclUNIT () else
      match kind_of_term x, kind_of_term y with
      | Var x', _ when not (occur_term x y) && not (is_evaluable env (EvalVarRef x')) ->
          subst_one flags.rewrite_dependent_proof x' (hyp,y,true)
      | _, Var y' when not (occur_term y x) && not (is_evaluable env (EvalVarRef y')) ->
          subst_one flags.rewrite_dependent_proof y' (hyp,x,false)
      | _ ->
          Proofview.tclUNIT ()
    end }
  in
  Proofview.Goal.nf_enter { enter = begin fun gl ->
    let ids = find_equations gl in
    tclMAP process ids
  end }

  else

(* Old implementation, not able to manage configurations like a=b, a=t,
   or situations like "a = S b, b = S a", or also accidentally unfolding
   let-ins *)
  Proofview.Goal.nf_enter { enter = begin fun gl ->
  let find_eq_data_decompose = find_eq_data_decompose gl in
  let test (_,c) =
    try
      let lbeq,u,(_,x,y) = find_eq_data_decompose c in
      let eq = Universes.constr_of_global_univ (lbeq.eq,u) in
      if flags.only_leibniz then restrict_to_eq_and_identity eq;
      (* J.F.: added to prevent failure on goal containing x=x as an hyp *)
      if Term.eq_constr x y then failwith "caught";
      match kind_of_term x with Var x -> x | _ ->
      match kind_of_term y with Var y -> y | _ -> failwith "caught"
    with Constr_matching.PatternMatchingFailure -> failwith "caught" in
  let test p = try Some (test p) with Failure _ -> None in
  let hyps = pf_hyps_types gl in
  let ids = List.map_filter test hyps in
  let ids = List.uniquize ids in
  subst_gen flags.rewrite_dependent_proof ids
  end }

(* Rewrite the first assumption for which a condition holds
   and gives the direction of the rewrite *)

let cond_eq_term_left c t gl =
  try
    let (_,x,_) = pi3 (find_eq_data_decompose gl t) in
    if pf_conv_x gl c x then true else failwith "not convertible"
  with Constr_matching.PatternMatchingFailure -> failwith "not an equality"

let cond_eq_term_right c t gl =
  try
    let (_,_,x) = pi3 (find_eq_data_decompose gl t) in
    if pf_conv_x gl c x then false else failwith "not convertible"
  with Constr_matching.PatternMatchingFailure -> failwith "not an equality"

let cond_eq_term c t gl =
  try
    let (_,x,y) = pi3 (find_eq_data_decompose gl t) in
    if pf_conv_x gl c x then true
    else if pf_conv_x gl c y then false
    else failwith "not convertible"
  with Constr_matching.PatternMatchingFailure -> failwith "not an equality"

let rewrite_assumption_cond cond_eq_term cl =
  let rec arec hyps gl = match hyps with
    | [] -> error "No such assumption."
    | hyp ::rest ->
        let id = NamedDecl.get_id hyp in
	begin
	  try
            let dir = cond_eq_term (NamedDecl.get_type hyp) gl in
	    general_rewrite_clause dir false (mkVar id,NoBindings) cl
	  with | Failure _ | UserError _ -> arec rest gl
	end
  in
  Proofview.Goal.nf_enter { enter = begin fun gl ->
    let gl = Proofview.Goal.lift gl Sigma.Unsafe.le in
    let hyps = Proofview.Goal.hyps gl in
    arec hyps gl
  end }

(* Generalize "subst x" to substitution of subterm appearing as an
   equation in the context, but not clearing the hypothesis *)

let replace_term dir_opt c  =
  let cond_eq_fun =
    match dir_opt with
      | None -> cond_eq_term c
      | Some true -> cond_eq_term_left c
      | Some false -> cond_eq_term_right c
  in
  rewrite_assumption_cond cond_eq_fun

(* Declare rewriting tactic for intro patterns "<-" and "->" *)

let _ =
  let gmr l2r with_evars tac c = general_rewrite_clause l2r with_evars tac c in
  Hook.set Tactics.general_rewrite_clause gmr

let _ = Hook.set Tactics.subst_one subst_one<|MERGE_RESOLUTION|>--- conflicted
+++ resolved
@@ -1768,15 +1768,10 @@
         let eq = Universes.constr_of_global_univ (lbeq.eq,u) in
         if flags.only_leibniz then restrict_to_eq_and_identity eq;
         match kind_of_term x, kind_of_term y with
-<<<<<<< HEAD
-        | Var z, _ | _, Var z when not (is_evaluable env (EvalVarRef z))  ->
+        | Var z, _  when not (is_evaluable env (EvalVarRef z)) ->
             Some (NamedDecl.get_id decl)
-=======
-        | Var z, _  when not (is_evaluable env (EvalVarRef z)) ->
-            Some (get_id decl)
         | _, Var z when not (is_evaluable env (EvalVarRef z)) ->
-            Some (get_id decl)
->>>>>>> decdd5b3
+            Some (NamedDecl.get_id decl)
         | _ ->
             None
       with Constr_matching.PatternMatchingFailure -> None
