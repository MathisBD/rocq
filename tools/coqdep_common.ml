(************************************************************************)
(*  v      *   The Coq Proof Assistant  /  The Coq Development Team     *)
(* <O___,, *   INRIA - CNRS - LIX - LRI - PPS - Copyright 1999-2015     *)
(*   \VV/  **************************************************************)
(*    //   *      This file is distributed under the terms of the       *)
(*         *       GNU Lesser General Public License Version 2.1        *)
(************************************************************************)

open Printf
open Coqdep_lexer
open Unix
open System

(** [coqdep_boot] is a stripped-down version of [coqdep], whose
    behavior is the one of [coqdep -boot]. Its only dependencies
    are [Coqdep_lexer] and [Unix], and it should stay so.
    If it need someday some additional information, pass it via
    options (see for instance [option_natdynlk] below).
*)

module StrSet = Set.Make(String)

module StrList = struct type t = string list let compare = compare end
module StrListMap = Map.Make(StrList)

let stderr = Pervasives.stderr
let stdout = Pervasives.stdout

let option_c = ref false
let option_noglob = ref false
let option_natdynlk = ref true
let option_boot = ref false
let option_mldep = ref None

let norec_dirs = ref StrSet.empty

let suffixe = ref ".vo"

type dir = string option

(** [get_extension f l] checks whether [f] has one of the extensions
    listed in [l]. It returns [f] without its extension, alongside with
    the extension. When no extension match, [(f,"")] is returned *)

let rec get_extension f = function
  | [] -> (f, "")
  | s :: _ when Filename.check_suffix f s -> (Filename.chop_suffix f s, s)
  | _ :: l -> get_extension f l

(** [basename_noext] removes both the directory part and the extension
    (if necessary) of a filename *)

let basename_noext filename =
  let fn = Filename.basename filename in
  try Filename.chop_extension fn with Invalid_argument _ -> fn

(** ML Files specified on the command line. In the entries:
    - the first string is the basename of the file, without extension nor
      directory part
    - the second string of [mlAccu] is the extension (either .ml or .ml4)
    - the [dir] part is the directory, with None used as the current directory
*)

let mlAccu  = ref ([] : (string * string * dir) list)
and mliAccu = ref ([] : (string * dir) list)
and mllibAccu = ref ([] : (string * dir) list)
and mlpackAccu = ref ([] : (string * dir) list)

(** Coq files specifies on the command line:
    - first string is the full filename, with only its extension removed
    - second string is the absolute version of the previous (via getcwd)
*)

let vAccu   = ref ([] : (string * string) list)

(** Queue operations *)

let addQueue q v = q := v :: !q

let safe_hash_add cmp clq q (k, (v, b)) =
  try
    let (v2, _) = Hashtbl.find q k in
    if not (cmp v v2) then
      let nv =
        try v :: StrListMap.find k !clq
        with Not_found -> [v; v2]
      in
      clq := StrListMap.add k nv !clq;
      (* overwrite previous bindings, as coqc does *)
      Hashtbl.add q k (v, b)
  with Not_found -> Hashtbl.add q k (v, b)

(** Files found in the loadpaths.
    For the ML files, the string is the basename without extension.
*)

let warning_ml_clash x s suff s' suff' =
  if suff = suff' then
  eprintf
    "*** Warning: %s%s already found in %s (discarding %s%s)\n" x suff
    (match s with None -> "." | Some d -> d)
    ((match s' with None -> "." | Some d -> d) // x) suff

let mkknown () =
  let h = (Hashtbl.create 19 : (string, dir * string) Hashtbl.t) in
  let add x s suff =
    try let s',suff' = Hashtbl.find h x in warning_ml_clash x s' suff' s suff
    with Not_found -> Hashtbl.add h x (s,suff)
  and iter f = Hashtbl.iter (fun x (s,_) -> f x s) h
  and search x =
    try Some (fst (Hashtbl.find h x))
    with Not_found -> None
  in add, iter, search

let add_ml_known, iter_ml_known, search_ml_known = mkknown ()
let add_mli_known, iter_mli_known, search_mli_known = mkknown ()
let add_mllib_known, _, search_mllib_known = mkknown ()
let add_mlpack_known, _, search_mlpack_known = mkknown ()

let vKnown = (Hashtbl.create 19 : (string list, string * bool) Hashtbl.t)
(** The associated boolean is true if this is a root path. *)
let coqlibKnown = (Hashtbl.create 19 : (string list, unit) Hashtbl.t)

let get_prefix p l =
  let rec drop_prefix_rec = function
    | (h1::tp, h2::tl) when h1 = h2 -> drop_prefix_rec (tp,tl)
    | ([], tl) -> Some tl
    | _ -> None
  in
  drop_prefix_rec (p, l)

let search_table (type r) is_root table ?from s = match from with
| None -> Hashtbl.find table s
| Some from ->
  let module M = struct exception Found of r end in
  let iter logpath binding =
    if is_root binding then match get_prefix from logpath with
    | None -> ()
    | Some rem ->
      match get_prefix (List.rev s) (List.rev rem) with
      | None -> ()
      | Some _ -> raise (M.Found binding)
  in
  try Hashtbl.iter iter table; raise Not_found
  with M.Found s -> s

let search_v_known ?from s =
  let is_root (_, root) = root in
  try
    let (phys_dir, _) = search_table is_root vKnown ?from s in
    Some phys_dir
  with Not_found -> None

let is_in_coqlib ?from s =
  let is_root _ = true in
  try search_table is_root coqlibKnown ?from s; true with Not_found -> false

let clash_v = ref (StrListMap.empty : string list StrListMap.t)

let error_cannot_parse s (i,j) =
  Printf.eprintf "File \"%s\", characters %i-%i: Syntax error\n" s i j;
  exit 1

let warning_module_notfound f s =
  eprintf "*** Warning: in file %s, library %s is required and has not been found in the loadpath!\n%!"
    f (String.concat "." s)

let warning_notfound f s =
  eprintf "*** Warning: in file %s, the file " f;
  eprintf "%s.v is required and has not been found!\n" s;
  flush stderr

let warning_declare f s =
  eprintf "*** Warning: in file %s, declared ML module " f;
  eprintf "%s has not been found!\n" s;
  flush stderr

let warning_clash file dir =
  match StrListMap.find dir !clash_v with
    (f1::f2::fl) ->
      let f = Filename.basename f1 in
      let d1 = Filename.dirname f1 in
      let d2 = Filename.dirname f2 in
      let dl = List.rev_map Filename.dirname fl in
      eprintf
        "*** Warning: in file %s, \n    required library %s matches several files in path\n    (found %s.v in "
        file (String.concat "." dir) f;
      List.iter (fun s -> eprintf "%s, " s) dl;
      eprintf "%s and %s; used the latter)\n" d2 d1
  | _ -> assert false

let warning_cannot_open_dir dir =
  eprintf "*** Warning: cannot open %s\n" dir;
  flush stderr

let safe_assoc from verbose file k =
  if verbose && StrListMap.mem k !clash_v then warning_clash file k;
  match search_v_known ?from k with
  | None -> raise Not_found
  | Some path -> path

let absolute_dir dir =
  let current = Sys.getcwd () in
    Sys.chdir dir;
    let dir' = Sys.getcwd () in
      Sys.chdir current;
      dir'

let absolute_file_name basename odir =
  let dir = match odir with Some dir -> dir | None -> "." in
  absolute_dir dir // basename

(** [find_dir_logpath dir] Return the logical path of directory [dir]
    if it has been given one. Raise [Not_found] otherwise. In
    particular we can check if "." has been attributed a logical path
    after processing all options and silently give the default one if
    it hasn't. We may also use this to warn if ap hysical path is met
    twice.*)
let register_dir_logpath,find_dir_logpath =
  let tbl: (string, string list) Hashtbl.t = Hashtbl.create 19 in
  let reg physdir logpath = Hashtbl.add tbl (absolute_dir physdir) logpath in
  let fnd physdir = Hashtbl.find tbl (absolute_dir physdir) in
  reg,fnd

let file_name s = function
  | None     -> s
  | Some "." -> s
  | Some d   -> d // s

let depend_ML str =
  match search_mli_known str, search_ml_known str with
    | Some mlidir, Some mldir ->
	let mlifile = file_name str mlidir
	and mlfile = file_name str mldir in
	(" "^mlifile^".cmi"," "^mlfile^".cmx")
    | None, Some mldir ->
	let mlfile = file_name str mldir in
	(" "^mlfile^".cmo"," "^mlfile^".cmx")
    | Some mlidir, None ->
	let mlifile = file_name str mlidir in
	(" "^mlifile^".cmi"," "^mlifile^".cmi")
    | None, None -> "", ""

let soustraite_fichier_ML dep md ext =
  try
    let chan = open_process_in (dep^" -modules "^md^ext) in
    let list = ocamldep_parse (Lexing.from_channel chan) in
    let a_faire = ref "" in
    let a_faire_opt = ref "" in
    List.iter
      (fun str ->
	 let byte,opt = depend_ML str in
	 a_faire := !a_faire ^ byte;
	 a_faire_opt := !a_faire_opt ^ opt)
      (List.rev list);
    (!a_faire, !a_faire_opt)
  with
    | Sys_error _ -> ("","")
    | _ ->
       Printf.eprintf "Coqdep: subprocess %s failed on file %s%s\n" dep md ext;
       exit 1

let autotraite_fichier_ML md ext =
  try
    let chan = open_in (md ^ ext) in
    let buf = Lexing.from_channel chan in
    let deja_vu = ref (StrSet.singleton md) in
    let a_faire = ref "" in
    let a_faire_opt = ref "" in
    begin try
      while true do
	let (Use_module str) = caml_action buf in
	if StrSet.mem str !deja_vu then
	  ()
	else begin
	  deja_vu := StrSet.add str !deja_vu;
	  let byte,opt = depend_ML str in
	  a_faire := !a_faire ^ byte;
	  a_faire_opt := !a_faire_opt ^ opt
	end
      done
    with Fin_fichier -> ()
    end;
    close_in chan;
    (!a_faire, !a_faire_opt)
  with Sys_error _ -> ("","")

let traite_fichier_ML md ext =
  match !option_mldep with
    | Some dep -> soustraite_fichier_ML dep md ext
    | None -> autotraite_fichier_ML md ext

let traite_fichier_modules md ext =
  try
    let chan = open_in (md ^ ext) in
    let list = mllib_list (Lexing.from_channel chan) in
    List.fold_left
      (fun a_faire str -> match search_mlpack_known str with
	| Some mldir ->
	  let file = file_name str mldir in
	  a_faire^" "^file
	| None ->
	  match search_ml_known str with
	    | Some mldir ->
	      let file = file_name str mldir in
	      a_faire^" "^file
	    | None -> a_faire) "" list
  with
    | Sys_error _ -> ""
    | Syntax_error (i,j) -> error_cannot_parse (md^ext) (i,j)

(* Makefile's escaping rules are awful: $ is escaped by doubling and
   other special characters are escaped by backslash prefixing while
   backslashes themselves must be escaped only if part of a sequence
   followed by a special character (i.e. in case of ambiguity with a
   use of it as escaping character).  Moreover (even if not crucial)
   it is apparently not possible to directly escape ';' and leading '\t'. *)

let escape =
  let s' = Buffer.create 10 in
  fun s ->
    Buffer.clear s';
    for i = 0 to String.length s - 1 do
      let c = s.[i] in
      if c = ' ' || c = '#' || c = ':' (* separators and comments *)
        || c = '%' (* pattern *)
	|| c = '?' || c = '[' || c = ']' || c = '*' (* expansion in filenames *)
	|| i=0 && c = '~' && (String.length s = 1 || s.[1] = '/' || 
	    'A' <= s.[1] && s.[1] <= 'Z' || 
	    'a' <= s.[1] && s.[1] <= 'z') (* homedir expansion *)
      then begin
	let j = ref (i-1) in
	while !j >= 0 && s.[!j] = '\\' do 
	  Buffer.add_char s' '\\'; decr j (* escape all preceding '\' *)
	done;
	Buffer.add_char s' '\\';
      end;
      if c = '$' then Buffer.add_char s' '$';
      Buffer.add_char s' c
    done;
    Buffer.contents s'

let compare_file f1 f2 =
  absolute_file_name (Filename.basename f1) (Some (Filename.dirname f1))
  = absolute_file_name (Filename.basename f2) (Some (Filename.dirname f2))

let canonize f =
  let f' = absolute_dir (Filename.dirname f) // Filename.basename f in
  match List.filter (fun (_,full) -> f' = full) !vAccu with
    | (f,_) :: _ -> escape f
    | _ -> escape f

module VData = struct
  type t = string list option * string list
  let compare = Pervasives.compare
end

module VCache = Set.Make(VData)

let rec traite_fichier_Coq suffixe verbose f =
  try
    let chan = open_in f in
    let buf = Lexing.from_channel chan in
    let deja_vu_v = ref VCache.empty in
    let deja_vu_ml = ref StrSet.empty in
    try
      while true do
      	let tok = coq_action buf in
	match tok with
	  | Require (from, strl) ->
	      List.iter (fun str ->
		if not (VCache.mem (from, str) !deja_vu_v) then begin
	          deja_vu_v := VCache.add (from, str) !deja_vu_v;
                  try
                    let file_str = safe_assoc from verbose f str in
                    printf " %s%s" (canonize file_str) suffixe
                  with Not_found ->
		    if verbose && not (is_in_coqlib ?from str) then
		      let str =
			match from with
			  | None -> str
			  | Some pth -> pth @ str
		      in
                      warning_module_notfound f str
       		end) strl
	  | Declare sl ->
	      let declare suff dir s =
		let base = file_name s dir in
		let opt = if !option_natdynlk then " "^base^".cmxs" else "" in
		printf " %s%s%s" (escape base) suff opt
	      in
	      let decl str =
                let s = basename_noext str in
		if not (StrSet.mem s !deja_vu_ml) then begin
		  deja_vu_ml := StrSet.add s !deja_vu_ml;
		  match search_mllib_known s with
		    | Some mldir -> declare ".cma" mldir s
		    | None ->
		      match search_mlpack_known s with
			| Some mldir -> declare ".cmo" mldir s
			| None ->
			  match search_ml_known s with
			    | Some mldir -> declare ".cmo" mldir s
			    | None -> warning_declare f str
		end
	      in List.iter decl sl
	  | Load str ->
	      let str = Filename.basename str in
	      if not (VCache.mem (None, [str]) !deja_vu_v) then begin
	        deja_vu_v := VCache.add (None, [str]) !deja_vu_v;
                try
                  let (file_str, _) = Hashtbl.find vKnown [str] in
                  let canon = canonize file_str in
                  printf " %s.v" canon;
                  traite_fichier_Coq suffixe true (canon ^ ".v")
                with Not_found -> ()
       	      end
          | AddLoadPath _ | AddRecLoadPath _ -> (* TODO *) ()
      done
    with Fin_fichier -> close_in chan
       | Syntax_error (i,j) -> close_in chan; error_cannot_parse f (i,j)
  with Sys_error _ -> ()


let mL_dependencies () =
  List.iter
    (fun (name,ext,dirname) ->
       let fullname = file_name name dirname in
       let (dep,dep_opt) = traite_fichier_ML fullname ext in
       let intf = match search_mli_known name with
	 | None -> ""
	 | Some mldir -> " "^(file_name name mldir)^".cmi"
       in
       let efullname = escape fullname in
       printf "%s.cmo:%s%s\n" efullname dep intf;
       printf "%s.cmx:%s%s\n" efullname dep_opt intf;
       flush stdout)
    (List.rev !mlAccu);
  List.iter
    (fun (name,dirname) ->
       let fullname = file_name name dirname in
       let (dep,_) = traite_fichier_ML fullname ".mli" in
       printf "%s.cmi:%s\n" (escape fullname) dep;
       flush stdout)
    (List.rev !mliAccu);
  List.iter
    (fun (name,dirname) ->
       let fullname = file_name name dirname in
       let dep = traite_fichier_modules fullname ".mllib" in
       let efullname = escape fullname in
       printf "%s_MLLIB_DEPENDENCIES:=%s\n" efullname dep;
       printf "%s.cma:$(addsuffix .cmo,$(%s_MLLIB_DEPENDENCIES))\n" efullname efullname;
       printf "%s.cmxa %s.cmxs:$(addsuffix .cmx,$(%s_MLLIB_DEPENDENCIES))\n" efullname efullname efullname;
       flush stdout)
    (List.rev !mllibAccu);
  List.iter
    (fun (name,dirname) ->
       let fullname = file_name name dirname in
       let dep = traite_fichier_modules fullname ".mlpack" in
       let efullname = escape fullname in
       printf "%s_MLPACK_DEPENDENCIES:=%s\n" efullname dep;
       printf "%s.cmo:$(addsuffix .cmo,$(%s_MLPACK_DEPENDENCIES))\n" efullname efullname;
       printf "%s.cmx %s.cmxs:$(addsuffix .cmx,$(%s_MLPACK_DEPENDENCIES))\n" efullname efullname efullname;
       flush stdout)
    (List.rev !mlpackAccu)

let coq_dependencies () =
  List.iter
    (fun (name,_) ->
       let ename = escape name in
       let glob = if !option_noglob then "" else " "^ename^".glob" in
       printf "%s%s%s %s.v.beautified: %s.v" ename !suffixe glob ename ename;
       traite_fichier_Coq !suffixe true (name ^ ".v");
       printf "\n";
       printf "%s.vio: %s.v" ename ename;
       traite_fichier_Coq ".vio" true (name ^ ".v");
       printf "\n";
       flush stdout)
    (List.rev !vAccu)

let rec suffixes = function
  | [] -> assert false
  | [name] -> [[name]]
  | dir::suffix as l -> l::suffixes suffix

let add_caml_known phys_dir _ f =
  let basename,suff =
    get_extension f [".ml";".mli";".ml4";".mllib";".mlpack"] in
  match suff with
    | ".ml"|".ml4" -> add_ml_known basename (Some phys_dir) suff
    | ".mli" -> add_mli_known basename (Some phys_dir) suff
    | ".mllib" -> add_mllib_known basename (Some phys_dir) suff
    | ".mlpack" -> add_mlpack_known basename (Some phys_dir) suff
    | _ -> ()

let add_coqlib_known recur phys_dir log_dir f =
  match get_extension f [".vo"] with
    | (basename,".vo") ->
        let name = log_dir@[basename] in
        let paths = if recur then suffixes name else [name] in
        List.iter (fun f -> Hashtbl.add coqlibKnown f ()) paths
    | _ -> ()

let add_known recur phys_dir log_dir f =
  match get_extension f [".v";".vo"] with
    | (basename,".v") ->
	let name = log_dir@[basename] in
	let file = phys_dir//basename in
	let () = safe_hash_add compare_file clash_v vKnown (name, (file, true)) in
	if recur then
          let paths = List.tl (suffixes name) in
          let iter n = safe_hash_add compare_file clash_v vKnown (n, (file, false)) in
          List.iter iter paths
    | (basename,".vo") when not(!option_boot) ->
        let name = log_dir@[basename] in
	let paths = if recur then suffixes name else [name] in
        List.iter (fun f -> Hashtbl.add coqlibKnown f ()) paths
    | _ -> ()

<<<<<<< HEAD
(* Visits all the directories under [dir], including [dir] *)

let is_not_seen_directory phys_f =
  not (StrSet.mem phys_f !norec_dirs)

let rec add_directory add_file phys_dir log_dir =
  let f = function
    | FileDir (phys_f,f) ->
        if is_not_seen_directory phys_f then
          add_directory add_file phys_f (log_dir @ [f])
    | FileRegular f ->
        add_file phys_dir log_dir f
  in
  System.check_unix_dir (fun s -> eprintf "*** Warning: %s\n" s) phys_dir;
  if exists_dir phys_dir then
    process_directory f phys_dir
  else
    warning_cannot_open_dir phys_dir
=======
(** Visit directory [phys_dir] (recursively unless [recur=false]) and
    apply function add_file to each regular file encountered.
    [log_dir] is the logical name of the [phys_dir].
    [add_file] takes both directory names and the file. *)
let rec add_directory recur add_file phys_dir log_dir =
  let dirh = opendir phys_dir in
  register_dir_logpath phys_dir log_dir;
  try
    while true do
      let f = readdir dirh in
      (* we avoid all files and subdirs starting by '.' (e.g. .svn),
         plus CVS and _darcs and any subdirs given via -exclude-dirs *)
      if f.[0] <> '.' then
        let phys_f = if phys_dir = "." then f else phys_dir//f in
	match try (stat phys_f).st_kind with _ -> S_BLK with
	  | S_DIR when recur ->
              if StrSet.mem f !norec_dirnames then ()
              else
	        if StrSet.mem phys_f !norec_dirs then ()
	        else (* TODO: warn if already seen this physycal dir? *)
		  add_directory recur add_file phys_f (log_dir@[f])
	  | S_REG -> add_file phys_dir log_dir f
	  | _ -> ()
    done
  with End_of_file -> closedir dirh
>>>>>>> c5d38054

(** Simply add this directory and imports it, no subdirs. This is used
    by the implicit adding of the current path (which is not recursive). *)
let add_norec_dir_import add_file phys_dir log_dir =
  try add_directory false (add_file true) phys_dir log_dir with Unix_error _ -> ()

(** -Q semantic: go in subdirs but only full logical paths are known. *)
<<<<<<< HEAD
let add_dir add_file phys_dir log_dir =
  try add_directory (add_file false) phys_dir log_dir with Unix_error _ -> ()

(** -R semantic: go in subdirs and suffixes of logical paths are known. *)
let add_rec_dir add_file phys_dir log_dir =
  add_directory (add_file true) phys_dir log_dir

(** -R semantic but only on immediate capitalized subdirs *)

let add_rec_uppercase_subdirs add_file phys_dir log_dir =
  process_subdirectories (fun phys_dir f ->
    add_directory (add_file true) phys_dir (log_dir@[String.capitalize f]))
    phys_dir

(** -I semantic: do not go in subdirs. *)
let add_caml_dir phys_dir =
  add_directory add_caml_known phys_dir []
=======
let add_rec_dir_no_import add_file phys_dir log_dir =
  try add_directory true (add_file false) phys_dir log_dir with Unix_error _ -> ()

(** -R semantic: go in subdirs and suffixes of logical paths are known. *)
let add_rec_dir_import add_file phys_dir log_dir =
  handle_unix_error (add_directory true (add_file true) phys_dir) log_dir

(** -I semantic: do not go in subdirs. *)
let add_caml_dir phys_dir =
  handle_unix_error (add_directory false add_caml_known phys_dir) []

>>>>>>> c5d38054

let rec treat_file old_dirname old_name =
  let name = Filename.basename old_name
  and new_dirname = Filename.dirname old_name in
  let dirname =
    match (old_dirname,new_dirname) with
      | (d, ".") -> d
      | (None,d) -> Some d
      | (Some d1,d2) -> Some (d1//d2)
  in
  let complete_name = file_name name dirname in
  match try (stat complete_name).st_kind with _ -> S_BLK with
    | S_DIR ->
	(if name.[0] <> '.' then
	   let dir=opendir complete_name in
           let newdirname =
             match dirname with
               | None -> name
               | Some d -> d//name
	   in
	   try
	     while true do treat_file (Some newdirname) (readdir dir) done
	   with End_of_file -> closedir dir)
    | S_REG ->
	(match get_extension name [".v";".ml";".mli";".ml4";".mllib";".mlpack"] with
	   | (base,".v") ->
	       let name = file_name base dirname
	       and absname = absolute_file_name base dirname in
	       addQueue vAccu (name, absname)
	   | (base,(".ml"|".ml4" as ext)) -> addQueue mlAccu (base,ext,dirname)
	   | (base,".mli") -> addQueue mliAccu (base,dirname)
	   | (base,".mllib") -> addQueue mllibAccu (base,dirname)
	   | (base,".mlpack") -> addQueue mlpackAccu (base,dirname)
	   | _ -> ())
    | _ -> ()<|MERGE_RESOLUTION|>--- conflicted
+++ resolved
@@ -517,17 +517,17 @@
         List.iter (fun f -> Hashtbl.add coqlibKnown f ()) paths
     | _ -> ()
 
-<<<<<<< HEAD
 (* Visits all the directories under [dir], including [dir] *)
 
 let is_not_seen_directory phys_f =
   not (StrSet.mem phys_f !norec_dirs)
 
-let rec add_directory add_file phys_dir log_dir =
+let rec add_directory recur add_file phys_dir log_dir =
+  register_dir_logpath phys_dir log_dir;
   let f = function
     | FileDir (phys_f,f) ->
-        if is_not_seen_directory phys_f then
-          add_directory add_file phys_f (log_dir @ [f])
+        if is_not_seen_directory phys_f && recur then
+          add_directory true add_file phys_f (log_dir @ [f])
     | FileRegular f ->
         add_file phys_dir log_dir f
   in
@@ -536,33 +536,6 @@
     process_directory f phys_dir
   else
     warning_cannot_open_dir phys_dir
-=======
-(** Visit directory [phys_dir] (recursively unless [recur=false]) and
-    apply function add_file to each regular file encountered.
-    [log_dir] is the logical name of the [phys_dir].
-    [add_file] takes both directory names and the file. *)
-let rec add_directory recur add_file phys_dir log_dir =
-  let dirh = opendir phys_dir in
-  register_dir_logpath phys_dir log_dir;
-  try
-    while true do
-      let f = readdir dirh in
-      (* we avoid all files and subdirs starting by '.' (e.g. .svn),
-         plus CVS and _darcs and any subdirs given via -exclude-dirs *)
-      if f.[0] <> '.' then
-        let phys_f = if phys_dir = "." then f else phys_dir//f in
-	match try (stat phys_f).st_kind with _ -> S_BLK with
-	  | S_DIR when recur ->
-              if StrSet.mem f !norec_dirnames then ()
-              else
-	        if StrSet.mem phys_f !norec_dirs then ()
-	        else (* TODO: warn if already seen this physycal dir? *)
-		  add_directory recur add_file phys_f (log_dir@[f])
-	  | S_REG -> add_file phys_dir log_dir f
-	  | _ -> ()
-    done
-  with End_of_file -> closedir dirh
->>>>>>> c5d38054
 
 (** Simply add this directory and imports it, no subdirs. This is used
     by the implicit adding of the current path (which is not recursive). *)
@@ -570,37 +543,23 @@
   try add_directory false (add_file true) phys_dir log_dir with Unix_error _ -> ()
 
 (** -Q semantic: go in subdirs but only full logical paths are known. *)
-<<<<<<< HEAD
-let add_dir add_file phys_dir log_dir =
-  try add_directory (add_file false) phys_dir log_dir with Unix_error _ -> ()
+let add_rec_dir_no_import add_file phys_dir log_dir =
+  try add_directory true (add_file false) phys_dir log_dir with Unix_error _ -> ()
 
 (** -R semantic: go in subdirs and suffixes of logical paths are known. *)
-let add_rec_dir add_file phys_dir log_dir =
-  add_directory (add_file true) phys_dir log_dir
+let add_rec_dir_import add_file phys_dir log_dir =
+  add_directory true (add_file true) phys_dir log_dir
 
 (** -R semantic but only on immediate capitalized subdirs *)
 
 let add_rec_uppercase_subdirs add_file phys_dir log_dir =
   process_subdirectories (fun phys_dir f ->
-    add_directory (add_file true) phys_dir (log_dir@[String.capitalize f]))
+    add_directory true (add_file true) phys_dir (log_dir@[String.capitalize f]))
     phys_dir
 
 (** -I semantic: do not go in subdirs. *)
 let add_caml_dir phys_dir =
-  add_directory add_caml_known phys_dir []
-=======
-let add_rec_dir_no_import add_file phys_dir log_dir =
-  try add_directory true (add_file false) phys_dir log_dir with Unix_error _ -> ()
-
-(** -R semantic: go in subdirs and suffixes of logical paths are known. *)
-let add_rec_dir_import add_file phys_dir log_dir =
-  handle_unix_error (add_directory true (add_file true) phys_dir) log_dir
-
-(** -I semantic: do not go in subdirs. *)
-let add_caml_dir phys_dir =
-  handle_unix_error (add_directory false add_caml_known phys_dir) []
-
->>>>>>> c5d38054
+  add_directory false add_caml_known phys_dir []
 
 let rec treat_file old_dirname old_name =
   let name = Filename.basename old_name
