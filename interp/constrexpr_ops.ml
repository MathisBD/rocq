--- conflicted
+++ resolved
@@ -309,36 +309,20 @@
     | [] -> ([], c)
     | b :: bl ->
         match b with
-<<<<<<< HEAD
-        | CLocalDef (n, _, _) ->
-            let env = add_name_in_env env n in
-            (env, b :: bl, c)
-        | CLocalAssum (nl, _, _) ->
-            let env = List.fold_left add_name_in_env env nl in
-            (env, b :: bl, c)
-        | CLocalPattern (loc, p, ty) ->
-            let ni = Hook.get fresh_var env c in
-            let id = (loc, Name ni) in
-            let b =
-              CLocalAssum
-                ([id], Default Explicit,
-                 match ty with
-=======
-        | LocalRawDef ((loc1,_) as n, b) ->
+        | CLocalDef ((loc1,_) as n, oty, b) ->
             let env, c = loop (Loc.merge loc1 loc) bl c in
             let env = add_name_in_env env n in
-            (env, CLetIn (loc,n,b,c))
-        | LocalRawAssum ((loc1,_)::_ as nl, bk, t) ->
+            (env, CLetIn (loc,n,oty,b,c))
+        | CLocalAssum ((loc1,_)::_ as nl, bk, t) ->
             let env, c = loop (Loc.merge loc1 loc) bl c in
             let env = List.fold_left add_name_in_env env nl in
             (env, mkC loc (nl,bk,t) c)
-        | LocalRawAssum ([],_,_) -> loop loc bl c
-        | LocalPattern (loc1, p, ty) ->
+        | CLocalAssum ([],_,_) -> loop loc bl c
+        | CLocalPattern (loc1, p, ty) ->
             let env, c = loop (Loc.merge loc1 loc) bl c in
             let ni = Hook.get fresh_var env c in
             let id = (loc1, Name ni) in
             let ty = match ty with
->>>>>>> 01622922
                  | Some ty -> ty
                  | None -> CHole (loc1, None, IntroAnonymous, None)
             in
@@ -354,50 +338,6 @@
   c
 
 let mkCProdN loc bll c =
-<<<<<<< HEAD
-  let rec loop loc bll c =
-    match bll with
-    | CLocalAssum ((loc1,_)::_ as idl,bk,t) :: bll ->
-        CProdN (loc,[idl,bk,t],loop (Loc.merge loc1 loc) bll c)
-    | CLocalDef ((loc1,_) as id,b,t) :: bll ->
-        CLetIn (loc,id,b,t,loop (Loc.merge loc1 loc) bll c)
-    | [] -> c
-    | CLocalAssum ([],_,_) :: bll -> loop loc bll c
-    | CLocalPattern (loc,p,ty) :: bll -> assert false
-  in
-  let (bll, c) = expand_pattern_binders loop bll c in
-  loop loc bll c
-
-let mkCLambdaN loc bll c =
-  let rec loop loc bll c =
-    match bll with
-    | CLocalAssum ((loc1,_)::_ as idl,bk,t) :: bll ->
-        CLambdaN (loc,[idl,bk,t],loop (Loc.merge loc1 loc) bll c)
-    | CLocalDef ((loc1,_) as id,b,t) :: bll ->
-        CLetIn (loc,id,b,t,loop (Loc.merge loc1 loc) bll c)
-    | [] -> c
-    | CLocalAssum ([],_,_) :: bll -> loop loc bll c
-    | CLocalPattern (loc,p,ty) :: bll -> assert false
-  in
-  let (bll, c) = expand_pattern_binders loop bll c in
-  loop loc bll c
-
-let rec abstract_constr_expr c = function
-  | [] -> c
-  | CLocalDef (x,b,t)::bl -> mkLetInC(x,b,t,abstract_constr_expr c bl)
-  | CLocalAssum (idl,bk,t)::bl ->
-      List.fold_right (fun x b -> mkLambdaC([x],bk,t,b)) idl
-      (abstract_constr_expr c bl)
-  | CLocalPattern _::_ -> assert false
-
-let rec prod_constr_expr c = function
-  | [] -> c
-  | CLocalDef (x,b,t)::bl -> mkLetInC(x,b,t,prod_constr_expr c bl)
-  | CLocalAssum (idl,bk,t)::bl ->
-      List.fold_right (fun x b -> mkProdC([x],bk,t,b)) idl
-      (prod_constr_expr c bl)
-  | CLocalPattern _::_ -> assert false
-=======
   let mk loc b c = CProdN (loc,[b],c) in
   expand_binders mk loc bll c
 
@@ -408,7 +348,6 @@
 (* Deprecated *)
 let abstract_constr_expr c bl = mkCLambdaN (local_binders_loc bl) bl c
 let prod_constr_expr c bl =  mkCProdN (local_binders_loc bl) bl c
->>>>>>> 01622922
 
 let coerce_reference_to_id = function
   | Ident (_,id) -> id
