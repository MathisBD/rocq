--- conflicted
+++ resolved
@@ -228,48 +228,8 @@
 and instance_eq (x1,c1) (x2,c2) =
   Id.equal x1 x2 && constr_expr_eq c1 c2
 
-<<<<<<< HEAD
 let constr_loc c = CAst.(c.loc)
-
 let cases_pattern_expr_loc cp = CAst.(cp.loc)
-
-let raw_cases_pattern_expr_loc pe = CAst.(pe.loc)
-=======
-let constr_loc = function
-  | CRef (Ident (loc,_),_) -> loc
-  | CRef (Qualid (loc,_),_) -> loc
-  | CFix (loc,_,_) -> loc
-  | CCoFix (loc,_,_) -> loc
-  | CProdN (loc,_,_) -> loc
-  | CLambdaN (loc,_,_) -> loc
-  | CLetIn (loc,_,_,_,_) -> loc
-  | CAppExpl (loc,_,_) -> loc
-  | CApp (loc,_,_) -> loc
-  | CRecord (loc,_) -> loc
-  | CCases (loc,_,_,_,_) -> loc
-  | CLetTuple (loc,_,_,_,_) -> loc
-  | CIf (loc,_,_,_,_) -> loc
-  | CHole (loc,_,_,_) -> loc
-  | CPatVar (loc,_) -> loc
-  | CEvar (loc,_,_) -> loc
-  | CSort (loc,_) -> loc
-  | CCast (loc,_,_) -> loc
-  | CNotation (loc,_,_) -> loc
-  | CGeneralization (loc,_,_,_) -> loc
-  | CPrim (loc,_) -> loc
-  | CDelimiters (loc,_,_) -> loc
-
-let cases_pattern_expr_loc = function
-  | CPatAlias (loc,_,_) -> loc
-  | CPatCstr (loc,_,_,_) -> loc
-  | CPatAtom (loc,_) -> loc
-  | CPatOr (loc,_) -> loc
-  | CPatNotation (loc,_,_,_) -> loc
-  | CPatRecord (loc, _) -> loc
-  | CPatPrim (loc,_) -> loc
-  | CPatDelimiters (loc,_,_) -> loc
-  | CPatCast(loc,_,_) -> loc
->>>>>>> 28f8da94
 
 let local_binder_loc = function
   | CLocalAssum ((loc,_)::_,_,t)
